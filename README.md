<p align="center">
    <br>
    <img src="https://github.com/huggingface/diffusers/raw/main/docs/source/imgs/diffusers_library.jpg" width="400"/>
    <br>
<p>
<p align="center">
    <a href="https://github.com/huggingface/diffusers/blob/main/LICENSE">
        <img alt="GitHub" src="https://img.shields.io/github/license/huggingface/datasets.svg?color=blue">
    </a>
    <a href="https://github.com/huggingface/diffusers/releases">
        <img alt="GitHub release" src="https://img.shields.io/github/release/huggingface/diffusers.svg">
    </a>
    <a href="CODE_OF_CONDUCT.md">
        <img alt="Contributor Covenant" src="https://img.shields.io/badge/Contributor%20Covenant-2.0-4baaaa.svg">
    </a>
</p>

🤗 Diffusers provides pretrained diffusion models across multiple modalities, such as vision and audio, and serves
as a modular toolbox for inference and training of diffusion models.

More precisely, 🤗 Diffusers offers:

- State-of-the-art diffusion pipelines that can be run in inference with just a couple of lines of code (see [src/diffusers/pipelines](https://github.com/huggingface/diffusers/tree/main/src/diffusers/pipelines)). Check [this overview](https://github.com/huggingface/diffusers/tree/main/src/diffusers/pipelines/README.md#pipelines-summary) to see all supported pipelines and their corresponding official papers.
- Various noise schedulers that can be used interchangeably for the preferred speed vs. quality trade-off in inference (see [src/diffusers/schedulers](https://github.com/huggingface/diffusers/tree/main/src/diffusers/schedulers)).
- Multiple types of models, such as UNet, can be used as building blocks in an end-to-end diffusion system (see [src/diffusers/models](https://github.com/huggingface/diffusers/tree/main/src/diffusers/models)).
- Training examples to show how to train the most popular diffusion model tasks (see [examples](https://github.com/huggingface/diffusers/tree/main/examples), *e.g.* [unconditional-image-generation](https://github.com/huggingface/diffusers/tree/main/examples/unconditional_image_generation)).

## Installation

### For PyTorch

<<<<<<< HEAD
**With `pip`**
=======
**With `pip`** (official package)
>>>>>>> e4fe9413
    
```bash
pip install --upgrade diffusers[torch]
```

**With `conda`** (maintained by the community)

```sh
conda install -c conda-forge diffusers
```

### For Flax

**With `pip`**

```bash
pip install --upgrade diffusers[flax]
```

**Apple Silicon (M1/M2) support**

Please, refer to [the documentation](https://huggingface.co/docs/diffusers/optimization/mps).

## Contributing

We ❤️  contributions from the open-source community! 
If you want to contribute to this library, please check out our [Contribution guide](https://github.com/huggingface/diffusers/blob/main/CONTRIBUTING.md).
You can look out for [issues](https://github.com/huggingface/diffusers/issues) you'd like to tackle to contribute to the library.
- See [Good first issues](https://github.com/huggingface/diffusers/issues?q=is%3Aopen+is%3Aissue+label%3A%22good+first+issue%22) for general opportunities to contribute
- See [New model/pipeline](https://github.com/huggingface/diffusers/issues?q=is%3Aopen+is%3Aissue+label%3A%22New+pipeline%2Fmodel%22) to contribute exciting new diffusion models / diffusion pipelines
- See [New scheduler](https://github.com/huggingface/diffusers/issues?q=is%3Aopen+is%3Aissue+label%3A%22New+scheduler%22)

Also, say 👋 in our public Discord channel <a href="https://discord.gg/G7tWnz98XR"><img alt="Join us on Discord" src="https://img.shields.io/discord/823813159592001537?color=5865F2&logo=discord&logoColor=white"></a>. We discuss the hottest trends about diffusion models, help each other with contributions, personal projects or
just hang out ☕.

## Quickstart

In order to get started, we recommend taking a look at two notebooks:

- The [Getting started with Diffusers](https://colab.research.google.com/github/huggingface/notebooks/blob/main/diffusers/diffusers_intro.ipynb) [![Open In Colab](https://colab.research.google.com/assets/colab-badge.svg)](https://colab.research.google.com/github/huggingface/notebooks/blob/main/diffusers/diffusers_intro.ipynb) notebook, which showcases an end-to-end example of usage for diffusion models, schedulers and pipelines.
  Take a look at this notebook to learn how to use the pipeline abstraction, which takes care of everything (model, scheduler, noise handling) for you, and also to understand each independent building block in the library.
- The [Training a diffusers model](https://colab.research.google.com/github/huggingface/notebooks/blob/main/diffusers/training_example.ipynb) [![Open In Colab](https://colab.research.google.com/assets/colab-badge.svg)](https://colab.research.google.com/github/huggingface/notebooks/blob/main/diffusers/training_example.ipynb) notebook summarizes diffusion models training methods. This notebook takes a step-by-step approach to training your
  diffusion models on an image dataset, with explanatory graphics. 
  
## Stable Diffusion is fully compatible with `diffusers`!  

Stable Diffusion is a text-to-image latent diffusion model created by the researchers and engineers from [CompVis](https://github.com/CompVis), [Stability AI](https://stability.ai/), [LAION](https://laion.ai/) and [RunwayML](https://runwayml.com/). It's trained on 512x512 images from a subset of the [LAION-5B](https://laion.ai/blog/laion-5b/) database. This model uses a frozen CLIP ViT-L/14 text encoder to condition the model on text prompts. With its 860M UNet and 123M text encoder, the model is relatively lightweight and runs on a GPU with at least 4GB VRAM.
See the [model card](https://huggingface.co/CompVis/stable-diffusion) for more information.

<<<<<<< HEAD
You need to accept the model license before downloading or using the Stable Diffusion weights. Please, visit the [model card](https://huggingface.co/runwayml/stable-diffusion-v1-5), read the license carefully and tick the checkbox if you agree. You have to be a registered user in 🤗 Hugging Face Hub, and you'll also need to use an access token for the code to work. For more information on access tokens, please refer to [this section](https://huggingface.co/docs/hub/security-tokens) of the documentation.

=======
>>>>>>> e4fe9413

### Text-to-Image generation with Stable Diffusion

First let's install
<<<<<<< HEAD
```bash
pip install --upgrade diffusers transformers scipy
```

Run this command to log in with your HF Hub token if you haven't before (you can skip this step if you prefer to run the model locally, follow [this](#running-the-model-locally) instead)
```bash
huggingface-cli login
=======

```bash
pip install --upgrade diffusers transformers accelerate
>>>>>>> e4fe9413
```

We recommend using the model in [half-precision (`fp16`)](https://pytorch.org/blog/accelerating-training-on-nvidia-gpus-with-pytorch-automatic-mixed-precision/) as it gives almost always the same results as full
precision while being roughly twice as fast and requiring half the amount of GPU RAM.

```python
import torch
from diffusers import StableDiffusionPipeline

<<<<<<< HEAD
pipe = StableDiffusionPipeline.from_pretrained("runwayml/stable-diffusion-v1-5", torch_dtype=torch.float16, revision="fp16")
=======
pipe = StableDiffusionPipeline.from_pretrained("runwayml/stable-diffusion-v1-5", torch_dtype=torch.float16)
>>>>>>> e4fe9413
pipe = pipe.to("cuda")

prompt = "a photo of an astronaut riding a horse on mars"
image = pipe(prompt).images[0]  
```

#### Running the model locally
<<<<<<< HEAD
If you don't want to login to Hugging Face, you can also simply download the model folder
(after having [accepted the license](https://huggingface.co/runwayml/stable-diffusion-v1-5)) and pass
the path to the local folder to the `StableDiffusionPipeline`.
=======

You can also simply download the model folder and pass the path to the local folder to the `StableDiffusionPipeline`.
>>>>>>> e4fe9413

```
git lfs install
git clone https://huggingface.co/runwayml/stable-diffusion-v1-5
```

<<<<<<< HEAD
Assuming the folder is stored locally under `./stable-diffusion-v1-5`, you can also run stable diffusion
without requiring an authentication token:
=======
Assuming the folder is stored locally under `./stable-diffusion-v1-5`, you can run stable diffusion
as follows:
>>>>>>> e4fe9413

```python
pipe = StableDiffusionPipeline.from_pretrained("./stable-diffusion-v1-5")
pipe = pipe.to("cuda")

prompt = "a photo of an astronaut riding a horse on mars"
image = pipe(prompt).images[0]  
```

If you are limited by GPU memory, you might want to consider chunking the attention computation in addition 
to using `fp16`.
The following snippet should result in less than 4GB VRAM.

```python
<<<<<<< HEAD
pipe = StableDiffusionPipeline.from_pretrained(
    "runwayml/stable-diffusion-v1-5", 
    revision="fp16", 
    torch_dtype=torch.float16,
)
=======
pipe = StableDiffusionPipeline.from_pretrained("runwayml/stable-diffusion-v1-5", torch_dtype=torch.float16)
>>>>>>> e4fe9413
pipe = pipe.to("cuda")

prompt = "a photo of an astronaut riding a horse on mars"
pipe.enable_attention_slicing()
image = pipe(prompt).images[0]  
```

If you wish to use a different scheduler (e.g.: DDIM, LMS, PNDM/PLMS), you can instantiate
it before the pipeline and pass it to `from_pretrained`.
    
```python
from diffusers import LMSDiscreteScheduler

pipe.scheduler = LMSDiscreteScheduler.from_config(pipe.scheduler.config)

prompt = "a photo of an astronaut riding a horse on mars"
image = pipe(prompt).images[0]  
    
image.save("astronaut_rides_horse.png")
```

If you want to run Stable Diffusion on CPU or you want to have maximum precision on GPU, 
please run the model in the default *full-precision* setting:

```python
from diffusers import StableDiffusionPipeline

pipe = StableDiffusionPipeline.from_pretrained("runwayml/stable-diffusion-v1-5")

# disable the following line if you run on CPU
pipe = pipe.to("cuda")

prompt = "a photo of an astronaut riding a horse on mars"
image = pipe(prompt).images[0]  
    
image.save("astronaut_rides_horse.png")
```

### JAX/Flax

Diffusers offers a JAX / Flax implementation of Stable Diffusion for very fast inference. JAX shines specially on TPU hardware because each TPU server has 8 accelerators working in parallel, but it runs great on GPUs too.

Running the pipeline with the default PNDMScheduler:

```python
import jax
import numpy as np
from flax.jax_utils import replicate
from flax.training.common_utils import shard

from diffusers import FlaxStableDiffusionPipeline

pipeline, params = FlaxStableDiffusionPipeline.from_pretrained(
    "runwayml/stable-diffusion-v1-5", revision="flax", dtype=jax.numpy.bfloat16
)

prompt = "a photo of an astronaut riding a horse on mars"

prng_seed = jax.random.PRNGKey(0)
num_inference_steps = 50

num_samples = jax.device_count()
prompt = num_samples * [prompt]
prompt_ids = pipeline.prepare_inputs(prompt)

# shard inputs and rng
params = replicate(params)
prng_seed = jax.random.split(prng_seed, jax.device_count())
prompt_ids = shard(prompt_ids)

images = pipeline(prompt_ids, params, prng_seed, num_inference_steps, jit=True).images
images = pipeline.numpy_to_pil(np.asarray(images.reshape((num_samples,) + images.shape[-3:])))
```

**Note**:
If you are limited by TPU memory, please make sure to load the `FlaxStableDiffusionPipeline` in `bfloat16` precision instead of the default `float32` precision as done above. You can do so by telling diffusers to load the weights from "bf16" branch.

```python
import jax
import numpy as np
from flax.jax_utils import replicate
from flax.training.common_utils import shard

from diffusers import FlaxStableDiffusionPipeline

pipeline, params = FlaxStableDiffusionPipeline.from_pretrained(
    "runwayml/stable-diffusion-v1-5", revision="bf16", dtype=jax.numpy.bfloat16
)

prompt = "a photo of an astronaut riding a horse on mars"

prng_seed = jax.random.PRNGKey(0)
num_inference_steps = 50

num_samples = jax.device_count()
prompt = num_samples * [prompt]
prompt_ids = pipeline.prepare_inputs(prompt)

# shard inputs and rng
params = replicate(params)
prng_seed = jax.random.split(prng_seed, jax.device_count())
prompt_ids = shard(prompt_ids)

images = pipeline(prompt_ids, params, prng_seed, num_inference_steps, jit=True).images
images = pipeline.numpy_to_pil(np.asarray(images.reshape((num_samples,) + images.shape[-3:])))
```

<<<<<<< HEAD
=======
Diffusers also has a Image-to-Image generation pipeline with Flax/Jax
```python
import jax
import numpy as np
import jax.numpy as jnp
from flax.jax_utils import replicate
from flax.training.common_utils import shard
import requests
from io import BytesIO
from PIL import Image
from diffusers import FlaxStableDiffusionImg2ImgPipeline

def create_key(seed=0):
    return jax.random.PRNGKey(seed)
rng = create_key(0)

url = "https://raw.githubusercontent.com/CompVis/stable-diffusion/main/assets/stable-samples/img2img/sketch-mountains-input.jpg"
response = requests.get(url)
init_img = Image.open(BytesIO(response.content)).convert("RGB")
init_img = init_img.resize((768, 512))

prompts = "A fantasy landscape, trending on artstation"

pipeline, params = FlaxStableDiffusionImg2ImgPipeline.from_pretrained(
    "CompVis/stable-diffusion-v1-4", revision="flax",
    dtype=jnp.bfloat16,
)

num_samples = jax.device_count()
rng = jax.random.split(rng, jax.device_count())
prompt_ids, processed_image = pipeline.prepare_inputs(prompt=[prompts]*num_samples, image = [init_img]*num_samples)
p_params = replicate(params)
prompt_ids = shard(prompt_ids)
processed_image = shard(processed_image)

output = pipeline(
    prompt_ids=prompt_ids, 
    image=processed_image, 
    params=p_params, 
    prng_seed=rng, 
    strength=0.75, 
    num_inference_steps=50, 
    jit=True, 
    height=512,
    width=768).images

output_images = pipeline.numpy_to_pil(np.asarray(output.reshape((num_samples,) + output.shape[-3:])))
```

>>>>>>> e4fe9413
### Image-to-Image text-guided generation with Stable Diffusion

The `StableDiffusionImg2ImgPipeline` lets you pass a text prompt and an initial image to condition the generation of new images.

```python
import requests
import torch
from PIL import Image
from io import BytesIO

from diffusers import StableDiffusionImg2ImgPipeline

# load the pipeline
device = "cuda"
model_id_or_path = "runwayml/stable-diffusion-v1-5"
<<<<<<< HEAD
pipe = StableDiffusionImg2ImgPipeline.from_pretrained(
    model_id_or_path,
    revision="fp16", 
    torch_dtype=torch.float16,
)
=======
pipe = StableDiffusionImg2ImgPipeline.from_pretrained(model_id_or_path, torch_dtype=torch.float16)

>>>>>>> e4fe9413
# or download via git clone https://huggingface.co/runwayml/stable-diffusion-v1-5
# and pass `model_id_or_path="./stable-diffusion-v1-5"`.
pipe = pipe.to(device)

# let's download an initial image
url = "https://raw.githubusercontent.com/CompVis/stable-diffusion/main/assets/stable-samples/img2img/sketch-mountains-input.jpg"

response = requests.get(url)
init_image = Image.open(BytesIO(response.content)).convert("RGB")
init_image = init_image.resize((768, 512))

prompt = "A fantasy landscape, trending on artstation"

images = pipe(prompt=prompt, image=init_image, strength=0.75, guidance_scale=7.5).images

images[0].save("fantasy_landscape.png")
```
You can also run this example on colab [![Open In Colab](https://colab.research.google.com/assets/colab-badge.svg)](https://colab.research.google.com/github/huggingface/notebooks/blob/main/diffusers/image_2_image_using_diffusers.ipynb)

### In-painting using Stable Diffusion

<<<<<<< HEAD
The `StableDiffusionInpaintPipeline` lets you edit specific parts of an image by providing a mask and a text prompt. It uses a model optimized for this particular task, whose license you need to accept before use.

Please, visit the [model card](https://huggingface.co/runwayml/stable-diffusion-inpainting), read the license carefully and tick the checkbox if you agree. Note that this is an additional license, you need to accept it even if you accepted the text-to-image Stable Diffusion license in the past. You have to be a registered user in 🤗 Hugging Face Hub, and you'll also need to use an access token for the code to work. For more information on access tokens, please refer to [this section](https://huggingface.co/docs/hub/security-tokens) of the documentation.


=======
The `StableDiffusionInpaintPipeline` lets you edit specific parts of an image by providing a mask and a text prompt.

>>>>>>> e4fe9413
```python
import PIL
import requests
import torch
from io import BytesIO

from diffusers import StableDiffusionInpaintPipeline

def download_image(url):
    response = requests.get(url)
    return PIL.Image.open(BytesIO(response.content)).convert("RGB")

img_url = "https://raw.githubusercontent.com/CompVis/latent-diffusion/main/data/inpainting_examples/overture-creations-5sI6fQgYIuo.png"
mask_url = "https://raw.githubusercontent.com/CompVis/latent-diffusion/main/data/inpainting_examples/overture-creations-5sI6fQgYIuo_mask.png"

init_image = download_image(img_url).resize((512, 512))
mask_image = download_image(mask_url).resize((512, 512))

<<<<<<< HEAD
pipe = StableDiffusionInpaintPipeline.from_pretrained(
    "runwayml/stable-diffusion-inpainting",
    revision="fp16",
    torch_dtype=torch.float16,
)
=======
pipe = StableDiffusionInpaintPipeline.from_pretrained("runwayml/stable-diffusion-inpainting", torch_dtype=torch.float16)
>>>>>>> e4fe9413
pipe = pipe.to("cuda")

prompt = "Face of a yellow cat, high resolution, sitting on a park bench"
image = pipe(prompt=prompt, image=init_image, mask_image=mask_image).images[0]
```

### Tweak prompts reusing seeds and latents

You can generate your own latents to reproduce results, or tweak your prompt on a specific result you liked.
Please have a look at [Reusing seeds for deterministic generation](https://huggingface.co/docs/diffusers/main/en/using-diffusers/reusing_seeds).

## Fine-Tuning Stable Diffusion

<<<<<<< HEAD
For more details, check out [the Stable Diffusion notebook](https://colab.research.google.com/github/huggingface/notebooks/blob/main/diffusers/stable_diffusion.ipynb) [![Open In Colab](https://colab.research.google.com/assets/colab-badge.svg)](https://colab.research.google.com/github/huggingface/notebooks/blob/main/diffusers/stable_diffusion.ipynb)
and have a look into the [release notes](https://github.com/huggingface/diffusers/releases/tag/v0.2.0).

## Fine-Tuning Stable Diffusion

=======
>>>>>>> e4fe9413
Fine-tuning techniques make it possible to adapt Stable Diffusion to your own dataset, or add new subjects to it. These are some of the techniques supported in `diffusers`:

Textual Inversion is a technique for capturing novel concepts from a small number of example images in a way that can later be used to control text-to-image pipelines. It does so by learning new 'words' in the embedding space of the pipeline's text encoder. These special words can then be used within text prompts to achieve very fine-grained control of the resulting images. 

- Textual Inversion. Capture novel concepts from a small set of sample images, and associate them with new "words" in the embedding space of the text encoder. Please, refer to [our training examples](https://github.com/huggingface/diffusers/tree/main/examples/textual_inversion) or [documentation](https://huggingface.co/docs/diffusers/training/text_inversion) to try for yourself.

- Dreambooth. Another technique to capture new concepts in Stable Diffusion. This method fine-tunes the UNet (and, optionally, also the text encoder) of the pipeline to achieve impressive results. Please, refer to [our training example](https://github.com/huggingface/diffusers/tree/main/examples/dreambooth) and [training report](https://huggingface.co/blog/dreambooth) for additional details and training recommendations.

- Full Stable Diffusion fine-tuning. If you have a more sizable dataset with a specific look or style, you can fine-tune Stable Diffusion so that it outputs images following those examples. This was the approach taken to create [a Pokémon Stable Diffusion model](https://huggingface.co/justinpinkney/pokemon-stable-diffusion) (by Justing Pinkney / Lambda Labs), [a Japanese specific version of Stable Diffusion](https://huggingface.co/spaces/rinna/japanese-stable-diffusion) (by [Rinna Co.](https://github.com/rinnakk/japanese-stable-diffusion/) and others. You can start at [our text-to-image fine-tuning example](https://github.com/huggingface/diffusers/tree/main/examples/text_to_image) and go from there.


## Stable Diffusion Community Pipelines

The release of Stable Diffusion as an open source model has fostered a lot of interesting ideas and experimentation. 
Our [Community Examples folder](https://github.com/huggingface/diffusers/tree/main/examples/community) contains many ideas worth exploring, like interpolating to create animated videos, using CLIP Guidance for additional prompt fidelity, term weighting, and much more! [Take a look](https://huggingface.co/docs/diffusers/using-diffusers/custom_pipeline_overview) and [contribute your own](https://huggingface.co/docs/diffusers/using-diffusers/contribute_pipeline).

## Other Examples

There are many ways to try running Diffusers! Here we outline code-focused tools (primarily using `DiffusionPipeline`s and Google Colab) and interactive web-tools.

### Running Code

If you want to run the code yourself 💻, you can try out:
- [Text-to-Image Latent Diffusion](https://huggingface.co/CompVis/ldm-text2im-large-256)
```python
# !pip install diffusers["torch"] transformers
from diffusers import DiffusionPipeline

device = "cuda"
model_id = "CompVis/ldm-text2im-large-256"

# load model and scheduler
ldm = DiffusionPipeline.from_pretrained(model_id)
ldm = ldm.to(device)

# run pipeline in inference (sample random noise and denoise)
prompt = "A painting of a squirrel eating a burger"
image = ldm([prompt], num_inference_steps=50, eta=0.3, guidance_scale=6).images[0]

# save image
image.save("squirrel.png")
```
- [Unconditional Diffusion with discrete scheduler](https://huggingface.co/google/ddpm-celebahq-256)
```python
# !pip install diffusers["torch"]
from diffusers import DDPMPipeline, DDIMPipeline, PNDMPipeline

model_id = "google/ddpm-celebahq-256"
device = "cuda"

# load model and scheduler
ddpm = DDPMPipeline.from_pretrained(model_id)  # you can replace DDPMPipeline with DDIMPipeline or PNDMPipeline for faster inference
ddpm.to(device)

# run pipeline in inference (sample random noise and denoise)
image = ddpm().images[0]

# save image
image.save("ddpm_generated_image.png")
```
- [Unconditional Latent Diffusion](https://huggingface.co/CompVis/ldm-celebahq-256)
- [Unconditional Diffusion with continuous scheduler](https://huggingface.co/google/ncsnpp-ffhq-1024)

**Other Image Notebooks**:
* [image-to-image generation with Stable Diffusion](https://colab.research.google.com/github/huggingface/notebooks/blob/main/diffusers/image_2_image_using_diffusers.ipynb) ![Open In Colab](https://colab.research.google.com/assets/colab-badge.svg),
* [tweak images via repeated Stable Diffusion seeds](https://colab.research.google.com/github/pcuenca/diffusers-examples/blob/main/notebooks/stable-diffusion-seeds.ipynb) ![Open In Colab](https://colab.research.google.com/assets/colab-badge.svg),

**Diffusers for Other Modalities**:
* [Molecule conformation generation](https://colab.research.google.com/github/huggingface/notebooks/blob/main/diffusers/geodiff_molecule_conformation.ipynb) ![Open In Colab](https://colab.research.google.com/assets/colab-badge.svg),
* [Model-based reinforcement learning](https://colab.research.google.com/github/huggingface/notebooks/blob/main/diffusers/reinforcement_learning_with_diffusers.ipynb) ![Open In Colab](https://colab.research.google.com/assets/colab-badge.svg),

### Web Demos
If you just want to play around with some web demos, you can try out the following 🚀 Spaces:
| Model                          	| Hugging Face Spaces                                                                                                                                               	|
|--------------------------------	|-------------------------------------------------------------------------------------------------------------------------------------------------------------------	|
| Text-to-Image Latent Diffusion 	| [![Hugging Face Spaces](https://img.shields.io/badge/%F0%9F%A4%97%20Hugging%20Face-Spaces-blue)](https://huggingface.co/spaces/CompVis/text2img-latent-diffusion) 	|
| Faces generator                	| [![Hugging Face Spaces](https://img.shields.io/badge/%F0%9F%A4%97%20Hugging%20Face-Spaces-blue)](https://huggingface.co/spaces/CompVis/celeba-latent-diffusion)    	|
| DDPM with different schedulers 	| [![Hugging Face Spaces](https://img.shields.io/badge/%F0%9F%A4%97%20Hugging%20Face-Spaces-blue)](https://huggingface.co/spaces/fusing/celeba-diffusion)           	|
| Conditional generation from sketch  	| [![Hugging Face Spaces](https://img.shields.io/badge/%F0%9F%A4%97%20Hugging%20Face-Spaces-blue)](https://huggingface.co/spaces/huggingface/diffuse-the-rest)           	|
| Composable diffusion | [![Hugging Face Spaces](https://img.shields.io/badge/%F0%9F%A4%97%20Hugging%20Face-Spaces-blue)](https://huggingface.co/spaces/Shuang59/Composable-Diffusion)           	|

## Definitions

**Models**: Neural network that models $p_\theta(\mathbf{x}_{t-1}|\mathbf{x}_t)$ (see image below) and is trained end-to-end to *denoise* a noisy input to an image.
*Examples*: UNet, Conditioned UNet, 3D UNet, Transformer UNet

<p align="center">
    <img src="https://user-images.githubusercontent.com/10695622/174349667-04e9e485-793b-429a-affe-096e8199ad5b.png" width="800"/>
    <br>
    <em> Figure from DDPM paper (https://arxiv.org/abs/2006.11239). </em>
<p>
    
**Schedulers**: Algorithm class for both **inference** and **training**.
The class provides functionality to compute previous image according to alpha, beta schedule as well as predict noise for training. Also known as **Samplers**.
*Examples*: [DDPM](https://arxiv.org/abs/2006.11239), [DDIM](https://arxiv.org/abs/2010.02502), [PNDM](https://arxiv.org/abs/2202.09778), [DEIS](https://arxiv.org/abs/2204.13902)

<p align="center">
    <img src="https://user-images.githubusercontent.com/10695622/174349706-53d58acc-a4d1-4cda-b3e8-432d9dc7ad38.png" width="800"/>
    <br>
    <em> Sampling and training algorithms. Figure from DDPM paper (https://arxiv.org/abs/2006.11239). </em>
<p>
    

**Diffusion Pipeline**: End-to-end pipeline that includes multiple diffusion models, possible text encoders, ...
*Examples*: Glide, Latent-Diffusion, Imagen, DALL-E 2

<p align="center">
    <img src="https://user-images.githubusercontent.com/10695622/174348898-481bd7c2-5457-4830-89bc-f0907756f64c.jpeg" width="550"/>
    <br>
    <em> Figure from ImageGen (https://imagen.research.google/). </em>
<p>
    
## Philosophy

- Readability and clarity is preferred over highly optimized code. A strong importance is put on providing readable, intuitive and elementary code design. *E.g.*, the provided [schedulers](https://github.com/huggingface/diffusers/tree/main/src/diffusers/schedulers) are separated from the provided [models](https://github.com/huggingface/diffusers/tree/main/src/diffusers/models) and provide well-commented code that can be read alongside the original paper.
- Diffusers is **modality independent** and focuses on providing pretrained models and tools to build systems that generate **continuous outputs**, *e.g.* vision and audio.
- Diffusion models and schedulers are provided as concise, elementary building blocks. In contrast, diffusion pipelines are a collection of end-to-end diffusion systems that can be used out-of-the-box, should stay as close as possible to their original implementation and can include components of another library, such as text-encoders. Examples for diffusion pipelines are [Glide](https://github.com/openai/glide-text2im) and [Latent Diffusion](https://github.com/CompVis/latent-diffusion).

## In the works

For the first release, 🤗 Diffusers focuses on text-to-image diffusion techniques. However, diffusers can be used for much more than that! Over the upcoming releases, we'll be focusing on:

- Diffusers for audio
- Diffusers for reinforcement learning (initial work happening in https://github.com/huggingface/diffusers/pull/105).
- Diffusers for video generation
- Diffusers for molecule generation (initial work happening in https://github.com/huggingface/diffusers/pull/54)

A few pipeline components are already being worked on, namely:

- BDDMPipeline for spectrogram-to-sound vocoding
- GLIDEPipeline to support OpenAI's GLIDE model
- Grad-TTS for text to audio generation / conditional audio generation

We want diffusers to be a toolbox useful for diffusers models in general; if you find yourself limited in any way by the current API, or would like to see additional models, schedulers, or techniques, please open a [GitHub issue](https://github.com/huggingface/diffusers/issues) mentioning what you would like to see.

## Credits

This library concretizes previous work by many different authors and would not have been possible without their great research and implementations. We'd like to thank, in particular, the following implementations which have helped us in our development and without which the API could not have been as polished today:

- @CompVis' latent diffusion models library, available [here](https://github.com/CompVis/latent-diffusion)
- @hojonathanho original DDPM implementation, available [here](https://github.com/hojonathanho/diffusion) as well as the extremely useful translation into PyTorch by @pesser, available [here](https://github.com/pesser/pytorch_diffusion)
- @ermongroup's DDIM implementation, available [here](https://github.com/ermongroup/ddim).
- @yang-song's Score-VE and Score-VP implementations, available [here](https://github.com/yang-song/score_sde_pytorch)

We also want to thank @heejkoo for the very helpful overview of papers, code and resources on diffusion models, available [here](https://github.com/heejkoo/Awesome-Diffusion-Models) as well as @crowsonkb and @rromb for useful discussions and insights.

## Citation

```bibtex
@misc{von-platen-etal-2022-diffusers,
  author = {Patrick von Platen and Suraj Patil and Anton Lozhkov and Pedro Cuenca and Nathan Lambert and Kashif Rasul and Mishig Davaadorj and Thomas Wolf},
  title = {Diffusers: State-of-the-art diffusion models},
  year = {2022},
  publisher = {GitHub},
  journal = {GitHub repository},
  howpublished = {\url{https://github.com/huggingface/diffusers}}
}
```<|MERGE_RESOLUTION|>--- conflicted
+++ resolved
@@ -29,11 +29,7 @@
 
 ### For PyTorch
 
-<<<<<<< HEAD
-**With `pip`**
-=======
 **With `pip`** (official package)
->>>>>>> e4fe9413
     
 ```bash
 pip install --upgrade diffusers[torch]
@@ -83,28 +79,13 @@
 Stable Diffusion is a text-to-image latent diffusion model created by the researchers and engineers from [CompVis](https://github.com/CompVis), [Stability AI](https://stability.ai/), [LAION](https://laion.ai/) and [RunwayML](https://runwayml.com/). It's trained on 512x512 images from a subset of the [LAION-5B](https://laion.ai/blog/laion-5b/) database. This model uses a frozen CLIP ViT-L/14 text encoder to condition the model on text prompts. With its 860M UNet and 123M text encoder, the model is relatively lightweight and runs on a GPU with at least 4GB VRAM.
 See the [model card](https://huggingface.co/CompVis/stable-diffusion) for more information.
 
-<<<<<<< HEAD
-You need to accept the model license before downloading or using the Stable Diffusion weights. Please, visit the [model card](https://huggingface.co/runwayml/stable-diffusion-v1-5), read the license carefully and tick the checkbox if you agree. You have to be a registered user in 🤗 Hugging Face Hub, and you'll also need to use an access token for the code to work. For more information on access tokens, please refer to [this section](https://huggingface.co/docs/hub/security-tokens) of the documentation.
-
-=======
->>>>>>> e4fe9413
 
 ### Text-to-Image generation with Stable Diffusion
 
 First let's install
-<<<<<<< HEAD
-```bash
-pip install --upgrade diffusers transformers scipy
-```
-
-Run this command to log in with your HF Hub token if you haven't before (you can skip this step if you prefer to run the model locally, follow [this](#running-the-model-locally) instead)
-```bash
-huggingface-cli login
-=======
 
 ```bash
 pip install --upgrade diffusers transformers accelerate
->>>>>>> e4fe9413
 ```
 
 We recommend using the model in [half-precision (`fp16`)](https://pytorch.org/blog/accelerating-training-on-nvidia-gpus-with-pytorch-automatic-mixed-precision/) as it gives almost always the same results as full
@@ -114,11 +95,7 @@
 import torch
 from diffusers import StableDiffusionPipeline
 
-<<<<<<< HEAD
-pipe = StableDiffusionPipeline.from_pretrained("runwayml/stable-diffusion-v1-5", torch_dtype=torch.float16, revision="fp16")
-=======
 pipe = StableDiffusionPipeline.from_pretrained("runwayml/stable-diffusion-v1-5", torch_dtype=torch.float16)
->>>>>>> e4fe9413
 pipe = pipe.to("cuda")
 
 prompt = "a photo of an astronaut riding a horse on mars"
@@ -126,27 +103,16 @@
 ```
 
 #### Running the model locally
-<<<<<<< HEAD
-If you don't want to login to Hugging Face, you can also simply download the model folder
-(after having [accepted the license](https://huggingface.co/runwayml/stable-diffusion-v1-5)) and pass
-the path to the local folder to the `StableDiffusionPipeline`.
-=======
 
 You can also simply download the model folder and pass the path to the local folder to the `StableDiffusionPipeline`.
->>>>>>> e4fe9413
 
 ```
 git lfs install
 git clone https://huggingface.co/runwayml/stable-diffusion-v1-5
 ```
 
-<<<<<<< HEAD
-Assuming the folder is stored locally under `./stable-diffusion-v1-5`, you can also run stable diffusion
-without requiring an authentication token:
-=======
 Assuming the folder is stored locally under `./stable-diffusion-v1-5`, you can run stable diffusion
 as follows:
->>>>>>> e4fe9413
 
 ```python
 pipe = StableDiffusionPipeline.from_pretrained("./stable-diffusion-v1-5")
@@ -161,15 +127,7 @@
 The following snippet should result in less than 4GB VRAM.
 
 ```python
-<<<<<<< HEAD
-pipe = StableDiffusionPipeline.from_pretrained(
-    "runwayml/stable-diffusion-v1-5", 
-    revision="fp16", 
-    torch_dtype=torch.float16,
-)
-=======
 pipe = StableDiffusionPipeline.from_pretrained("runwayml/stable-diffusion-v1-5", torch_dtype=torch.float16)
->>>>>>> e4fe9413
 pipe = pipe.to("cuda")
 
 prompt = "a photo of an astronaut riding a horse on mars"
@@ -277,8 +235,6 @@
 images = pipeline.numpy_to_pil(np.asarray(images.reshape((num_samples,) + images.shape[-3:])))
 ```
 
-<<<<<<< HEAD
-=======
 Diffusers also has a Image-to-Image generation pipeline with Flax/Jax
 ```python
 import jax
@@ -328,7 +284,6 @@
 output_images = pipeline.numpy_to_pil(np.asarray(output.reshape((num_samples,) + output.shape[-3:])))
 ```
 
->>>>>>> e4fe9413
 ### Image-to-Image text-guided generation with Stable Diffusion
 
 The `StableDiffusionImg2ImgPipeline` lets you pass a text prompt and an initial image to condition the generation of new images.
@@ -344,16 +299,8 @@
 # load the pipeline
 device = "cuda"
 model_id_or_path = "runwayml/stable-diffusion-v1-5"
-<<<<<<< HEAD
-pipe = StableDiffusionImg2ImgPipeline.from_pretrained(
-    model_id_or_path,
-    revision="fp16", 
-    torch_dtype=torch.float16,
-)
-=======
 pipe = StableDiffusionImg2ImgPipeline.from_pretrained(model_id_or_path, torch_dtype=torch.float16)
 
->>>>>>> e4fe9413
 # or download via git clone https://huggingface.co/runwayml/stable-diffusion-v1-5
 # and pass `model_id_or_path="./stable-diffusion-v1-5"`.
 pipe = pipe.to(device)
@@ -375,16 +322,8 @@
 
 ### In-painting using Stable Diffusion
 
-<<<<<<< HEAD
-The `StableDiffusionInpaintPipeline` lets you edit specific parts of an image by providing a mask and a text prompt. It uses a model optimized for this particular task, whose license you need to accept before use.
-
-Please, visit the [model card](https://huggingface.co/runwayml/stable-diffusion-inpainting), read the license carefully and tick the checkbox if you agree. Note that this is an additional license, you need to accept it even if you accepted the text-to-image Stable Diffusion license in the past. You have to be a registered user in 🤗 Hugging Face Hub, and you'll also need to use an access token for the code to work. For more information on access tokens, please refer to [this section](https://huggingface.co/docs/hub/security-tokens) of the documentation.
-
-
-=======
 The `StableDiffusionInpaintPipeline` lets you edit specific parts of an image by providing a mask and a text prompt.
 
->>>>>>> e4fe9413
 ```python
 import PIL
 import requests
@@ -403,15 +342,7 @@
 init_image = download_image(img_url).resize((512, 512))
 mask_image = download_image(mask_url).resize((512, 512))
 
-<<<<<<< HEAD
-pipe = StableDiffusionInpaintPipeline.from_pretrained(
-    "runwayml/stable-diffusion-inpainting",
-    revision="fp16",
-    torch_dtype=torch.float16,
-)
-=======
 pipe = StableDiffusionInpaintPipeline.from_pretrained("runwayml/stable-diffusion-inpainting", torch_dtype=torch.float16)
->>>>>>> e4fe9413
 pipe = pipe.to("cuda")
 
 prompt = "Face of a yellow cat, high resolution, sitting on a park bench"
@@ -425,14 +356,6 @@
 
 ## Fine-Tuning Stable Diffusion
 
-<<<<<<< HEAD
-For more details, check out [the Stable Diffusion notebook](https://colab.research.google.com/github/huggingface/notebooks/blob/main/diffusers/stable_diffusion.ipynb) [![Open In Colab](https://colab.research.google.com/assets/colab-badge.svg)](https://colab.research.google.com/github/huggingface/notebooks/blob/main/diffusers/stable_diffusion.ipynb)
-and have a look into the [release notes](https://github.com/huggingface/diffusers/releases/tag/v0.2.0).
-
-## Fine-Tuning Stable Diffusion
-
-=======
->>>>>>> e4fe9413
 Fine-tuning techniques make it possible to adapt Stable Diffusion to your own dataset, or add new subjects to it. These are some of the techniques supported in `diffusers`:
 
 Textual Inversion is a technique for capturing novel concepts from a small number of example images in a way that can later be used to control text-to-image pipelines. It does so by learning new 'words' in the embedding space of the pipeline's text encoder. These special words can then be used within text prompts to achieve very fine-grained control of the resulting images. 
