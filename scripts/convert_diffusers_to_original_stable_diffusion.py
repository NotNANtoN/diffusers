# Script for converting a HF Diffusers saved pipeline to a Stable Diffusion checkpoint.
# *Only* converts the UNet, VAE, and Text Encoder.
# Does not convert optimizer state or any other thing.

import argparse
import os.path as osp
import re

import torch


# =================#
# UNet Conversion #
# =================#

unet_conversion_map = [
    # (stable-diffusion, HF Diffusers)
    ("time_embed.0.weight", "time_embedding.linear_1.weight"),
    ("time_embed.0.bias", "time_embedding.linear_1.bias"),
    ("time_embed.2.weight", "time_embedding.linear_2.weight"),
    ("time_embed.2.bias", "time_embedding.linear_2.bias"),
    ("input_blocks.0.0.weight", "conv_in.weight"),
    ("input_blocks.0.0.bias", "conv_in.bias"),
    ("out.0.weight", "conv_norm_out.weight"),
    ("out.0.bias", "conv_norm_out.bias"),
    ("out.2.weight", "conv_out.weight"),
    ("out.2.bias", "conv_out.bias"),
]

unet_conversion_map_resnet = [
    # (stable-diffusion, HF Diffusers)
    ("in_layers.0", "norm1"),
    ("in_layers.2", "conv1"),
    ("out_layers.0", "norm2"),
    ("out_layers.3", "conv2"),
    ("emb_layers.1", "time_emb_proj"),
    ("skip_connection", "conv_shortcut"),
]

unet_conversion_map_layer = []
# hardcoded number of downblocks and resnets/attentions...
# would need smarter logic for other networks.
for i in range(4):
    # loop over downblocks/upblocks

    for j in range(2):
        # loop over resnets/attentions for downblocks
        hf_down_res_prefix = f"down_blocks.{i}.resnets.{j}."
        sd_down_res_prefix = f"input_blocks.{3*i + j + 1}.0."
        unet_conversion_map_layer.append((sd_down_res_prefix, hf_down_res_prefix))

        if i < 3:
            # no attention layers in down_blocks.3
            hf_down_atn_prefix = f"down_blocks.{i}.attentions.{j}."
            sd_down_atn_prefix = f"input_blocks.{3*i + j + 1}.1."
            unet_conversion_map_layer.append((sd_down_atn_prefix, hf_down_atn_prefix))

    for j in range(3):
        # loop over resnets/attentions for upblocks
        hf_up_res_prefix = f"up_blocks.{i}.resnets.{j}."
        sd_up_res_prefix = f"output_blocks.{3*i + j}.0."
        unet_conversion_map_layer.append((sd_up_res_prefix, hf_up_res_prefix))

        if i > 0:
            # no attention layers in up_blocks.0
            hf_up_atn_prefix = f"up_blocks.{i}.attentions.{j}."
            sd_up_atn_prefix = f"output_blocks.{3*i + j}.1."
            unet_conversion_map_layer.append((sd_up_atn_prefix, hf_up_atn_prefix))

    if i < 3:
        # no downsample in down_blocks.3
        hf_downsample_prefix = f"down_blocks.{i}.downsamplers.0.conv."
        sd_downsample_prefix = f"input_blocks.{3*(i+1)}.0.op."
        unet_conversion_map_layer.append((sd_downsample_prefix, hf_downsample_prefix))

        # no upsample in up_blocks.3
        hf_upsample_prefix = f"up_blocks.{i}.upsamplers.0."
        sd_upsample_prefix = f"output_blocks.{3*i + 2}.{1 if i == 0 else 2}."
        unet_conversion_map_layer.append((sd_upsample_prefix, hf_upsample_prefix))

hf_mid_atn_prefix = "mid_block.attentions.0."
sd_mid_atn_prefix = "middle_block.1."
unet_conversion_map_layer.append((sd_mid_atn_prefix, hf_mid_atn_prefix))

for j in range(2):
    hf_mid_res_prefix = f"mid_block.resnets.{j}."
    sd_mid_res_prefix = f"middle_block.{2*j}."
    unet_conversion_map_layer.append((sd_mid_res_prefix, hf_mid_res_prefix))


def convert_unet_state_dict(unet_state_dict):
    # buyer beware: this is a *brittle* function,
    # and correct output requires that all of these pieces interact in
    # the exact order in which I have arranged them.
    mapping = {k: k for k in unet_state_dict.keys()}
    for sd_name, hf_name in unet_conversion_map:
        mapping[hf_name] = sd_name
    for k, v in mapping.items():
        if "resnets" in k:
            for sd_part, hf_part in unet_conversion_map_resnet:
                v = v.replace(hf_part, sd_part)
            mapping[k] = v
    for k, v in mapping.items():
        for sd_part, hf_part in unet_conversion_map_layer:
            v = v.replace(hf_part, sd_part)
        mapping[k] = v
    new_state_dict = {v: unet_state_dict[k] for k, v in mapping.items()}
    return new_state_dict


# ================#
# VAE Conversion #
# ================#

vae_conversion_map = [
    # (stable-diffusion, HF Diffusers)
    ("nin_shortcut", "conv_shortcut"),
    ("norm_out", "conv_norm_out"),
    ("mid.attn_1.", "mid_block.attentions.0."),
]

for i in range(4):
    # down_blocks have two resnets
    for j in range(2):
        hf_down_prefix = f"encoder.down_blocks.{i}.resnets.{j}."
        sd_down_prefix = f"encoder.down.{i}.block.{j}."
        vae_conversion_map.append((sd_down_prefix, hf_down_prefix))

    if i < 3:
        hf_downsample_prefix = f"down_blocks.{i}.downsamplers.0."
        sd_downsample_prefix = f"down.{i}.downsample."
        vae_conversion_map.append((sd_downsample_prefix, hf_downsample_prefix))

        hf_upsample_prefix = f"up_blocks.{i}.upsamplers.0."
        sd_upsample_prefix = f"up.{3-i}.upsample."
        vae_conversion_map.append((sd_upsample_prefix, hf_upsample_prefix))

    # up_blocks have three resnets
    # also, up blocks in hf are numbered in reverse from sd
    for j in range(3):
        hf_up_prefix = f"decoder.up_blocks.{i}.resnets.{j}."
        sd_up_prefix = f"decoder.up.{3-i}.block.{j}."
        vae_conversion_map.append((sd_up_prefix, hf_up_prefix))

# this part accounts for mid blocks in both the encoder and the decoder
for i in range(2):
    hf_mid_res_prefix = f"mid_block.resnets.{i}."
    sd_mid_res_prefix = f"mid.block_{i+1}."
    vae_conversion_map.append((sd_mid_res_prefix, hf_mid_res_prefix))


vae_conversion_map_attn = [
    # (stable-diffusion, HF Diffusers)
    ("norm.", "group_norm."),
    ("q.", "query."),
    ("k.", "key."),
    ("v.", "value."),
    ("proj_out.", "proj_attn."),
]


def reshape_weight_for_sd(w):
    # convert HF linear weights to SD conv2d weights
    return w.reshape(*w.shape, 1, 1)


def convert_vae_state_dict(vae_state_dict):
    mapping = {k: k for k in vae_state_dict.keys()}
    for k, v in mapping.items():
        for sd_part, hf_part in vae_conversion_map:
            v = v.replace(hf_part, sd_part)
        mapping[k] = v
    for k, v in mapping.items():
        if "attentions" in k:
            for sd_part, hf_part in vae_conversion_map_attn:
                v = v.replace(hf_part, sd_part)
            mapping[k] = v
    new_state_dict = {v: vae_state_dict[k] for k, v in mapping.items()}
    weights_to_convert = ["q", "k", "v", "proj_out"]
    for k, v in new_state_dict.items():
        for weight_name in weights_to_convert:
            if f"mid.attn_1.{weight_name}.weight" in k:
                print(f"Reshaping {k} for SD format")
                new_state_dict[k] = reshape_weight_for_sd(v)
    return new_state_dict


# =========================#
# Text Encoder Conversion #
# =========================#
<<<<<<< HEAD
=======


textenc_conversion_lst = [
    # (stable-diffusion, HF Diffusers)
    ("resblocks.", "text_model.encoder.layers."),
    ("ln_1", "layer_norm1"),
    ("ln_2", "layer_norm2"),
    (".c_fc.", ".fc1."),
    (".c_proj.", ".fc2."),
    (".attn", ".self_attn"),
    ("ln_final.", "transformer.text_model.final_layer_norm."),
    ("token_embedding.weight", "transformer.text_model.embeddings.token_embedding.weight"),
    ("positional_embedding", "transformer.text_model.embeddings.position_embedding.weight"),
]
protected = {re.escape(x[1]): x[0] for x in textenc_conversion_lst}
textenc_pattern = re.compile("|".join(protected.keys()))

# Ordering is from https://github.com/pytorch/pytorch/blob/master/test/cpp/api/modules.cpp
code2idx = {"q": 0, "k": 1, "v": 2}


def convert_text_enc_state_dict_v20(text_enc_dict):
    new_state_dict = {}
    capture_qkv_weight = {}
    capture_qkv_bias = {}
    for k, v in text_enc_dict.items():
        if (
            k.endswith(".self_attn.q_proj.weight")
            or k.endswith(".self_attn.k_proj.weight")
            or k.endswith(".self_attn.v_proj.weight")
        ):
            k_pre = k[: -len(".q_proj.weight")]
            k_code = k[-len("q_proj.weight")]
            if k_pre not in capture_qkv_weight:
                capture_qkv_weight[k_pre] = [None, None, None]
            capture_qkv_weight[k_pre][code2idx[k_code]] = v
            continue

        if (
            k.endswith(".self_attn.q_proj.bias")
            or k.endswith(".self_attn.k_proj.bias")
            or k.endswith(".self_attn.v_proj.bias")
        ):
            k_pre = k[: -len(".q_proj.bias")]
            k_code = k[-len("q_proj.bias")]
            if k_pre not in capture_qkv_bias:
                capture_qkv_bias[k_pre] = [None, None, None]
            capture_qkv_bias[k_pre][code2idx[k_code]] = v
            continue

        relabelled_key = textenc_pattern.sub(lambda m: protected[re.escape(m.group(0))], k)
        new_state_dict[relabelled_key] = v

    for k_pre, tensors in capture_qkv_weight.items():
        if None in tensors:
            raise Exception("CORRUPTED MODEL: one of the q-k-v values for the text encoder was missing")
        relabelled_key = textenc_pattern.sub(lambda m: protected[re.escape(m.group(0))], k_pre)
        new_state_dict[relabelled_key + ".in_proj_weight"] = torch.cat(tensors)

    for k_pre, tensors in capture_qkv_bias.items():
        if None in tensors:
            raise Exception("CORRUPTED MODEL: one of the q-k-v values for the text encoder was missing")
        relabelled_key = textenc_pattern.sub(lambda m: protected[re.escape(m.group(0))], k_pre)
        new_state_dict[relabelled_key + ".in_proj_bias"] = torch.cat(tensors)

    return new_state_dict
>>>>>>> e4fe9413


textenc_conversion_lst = [
    # (stable-diffusion, HF Diffusers)
    ("resblocks.", "text_model.encoder.layers."),
    ("ln_1", "layer_norm1"),
    ("ln_2", "layer_norm2"),
    (".c_fc.", ".fc1."),
    (".c_proj.", ".fc2."),
    (".attn", ".self_attn"),
    ("ln_final.", "transformer.text_model.final_layer_norm."),
    ("token_embedding.weight", "transformer.text_model.embeddings.token_embedding.weight"),
    ("positional_embedding", "transformer.text_model.embeddings.position_embedding.weight"),
]
protected = {re.escape(x[1]): x[0] for x in textenc_conversion_lst}
textenc_pattern = re.compile("|".join(protected.keys()))

# Ordering is from https://github.com/pytorch/pytorch/blob/master/test/cpp/api/modules.cpp
code2idx = {"q": 0, "k": 1, "v": 2}


def convert_text_enc_state_dict_v20(text_enc_dict: dict[str, torch.Tensor]):
    new_state_dict = {}
    capture_qkv_weight = {}
    capture_qkv_bias = {}
    for k, v in text_enc_dict.items():
        if (
            k.endswith(".self_attn.q_proj.weight")
            or k.endswith(".self_attn.k_proj.weight")
            or k.endswith(".self_attn.v_proj.weight")
        ):
            k_pre = k[: -len(".q_proj.weight")]
            k_code = k[-len("q_proj.weight")]
            if k_pre not in capture_qkv_weight:
                capture_qkv_weight[k_pre] = [None, None, None]
            capture_qkv_weight[k_pre][code2idx[k_code]] = v
            continue

        if (
            k.endswith(".self_attn.q_proj.bias")
            or k.endswith(".self_attn.k_proj.bias")
            or k.endswith(".self_attn.v_proj.bias")
        ):
            k_pre = k[: -len(".q_proj.bias")]
            k_code = k[-len("q_proj.bias")]
            if k_pre not in capture_qkv_bias:
                capture_qkv_bias[k_pre] = [None, None, None]
            capture_qkv_bias[k_pre][code2idx[k_code]] = v
            continue

        relabelled_key = textenc_pattern.sub(lambda m: protected[re.escape(m.group(0))], k)
        new_state_dict[relabelled_key] = v

    for k_pre, tensors in capture_qkv_weight.items():
        if None in tensors:
            raise Exception("CORRUPTED MODEL: one of the q-k-v values for the text encoder was missing")
        relabelled_key = textenc_pattern.sub(lambda m: protected[re.escape(m.group(0))], k_pre)
        new_state_dict[relabelled_key + ".in_proj_weight"] = torch.cat(tensors)

    for k_pre, tensors in capture_qkv_bias.items():
        if None in tensors:
            raise Exception("CORRUPTED MODEL: one of the q-k-v values for the text encoder was missing")
        relabelled_key = textenc_pattern.sub(lambda m: protected[re.escape(m.group(0))], k_pre)
        new_state_dict[relabelled_key + ".in_proj_bias"] = torch.cat(tensors)

    return new_state_dict


def convert_text_enc_state_dict(text_enc_dict: dict[str, torch.Tensor]):
    return text_enc_dict


IS_V20_MODEL = True

if __name__ == "__main__":
    parser = argparse.ArgumentParser()

    parser.add_argument("--model_path", default=None, type=str, required=True, help="Path to the model to convert.")
    parser.add_argument("--checkpoint_path", default=None, type=str, required=True, help="Path to the output model.")
    parser.add_argument("--half", action="store_true", help="Save weights in half precision.")

    args = parser.parse_args()

    assert args.model_path is not None, "Must provide a model path!"

    assert args.checkpoint_path is not None, "Must provide a checkpoint path!"

    unet_path = osp.join(args.model_path, "unet", "diffusion_pytorch_model.bin")
    vae_path = osp.join(args.model_path, "vae", "diffusion_pytorch_model.bin")
    text_enc_path = osp.join(args.model_path, "text_encoder", "pytorch_model.bin")

    # Convert the UNet model
    unet_state_dict = torch.load(unet_path, map_location="cpu")
    unet_state_dict = convert_unet_state_dict(unet_state_dict)
    unet_state_dict = {"model.diffusion_model." + k: v for k, v in unet_state_dict.items()}

    # Convert the VAE model
    vae_state_dict = torch.load(vae_path, map_location="cpu")
    vae_state_dict = convert_vae_state_dict(vae_state_dict)
    vae_state_dict = {"first_stage_model." + k: v for k, v in vae_state_dict.items()}

    # Convert the text encoder model
    text_enc_dict = torch.load(text_enc_path, map_location="cpu")

    # Easiest way to identify v2.0 model seems to be that the text encoder (OpenCLIP) is deeper
    is_v20_model = "text_model.encoder.layers.22.layer_norm2.bias" in text_enc_dict

    if is_v20_model:
        # Need to add the tag 'transformer' in advance so we can knock it out from the final layer-norm
        text_enc_dict = {"transformer." + k: v for k, v in text_enc_dict.items()}
        text_enc_dict = convert_text_enc_state_dict_v20(text_enc_dict)
        text_enc_dict = {"cond_stage_model.model." + k: v for k, v in text_enc_dict.items()}
    else:
        text_enc_dict = convert_text_enc_state_dict(text_enc_dict)
        text_enc_dict = {"cond_stage_model.transformer." + k: v for k, v in text_enc_dict.items()}

    # Put together new checkpoint
    state_dict = {**unet_state_dict, **vae_state_dict, **text_enc_dict}
    if args.half:
        state_dict = {k: v.half() for k, v in state_dict.items()}
    state_dict = {"state_dict": state_dict}
    torch.save(state_dict, args.checkpoint_path)<|MERGE_RESOLUTION|>--- conflicted
+++ resolved
@@ -188,8 +188,6 @@
 # =========================#
 # Text Encoder Conversion #
 # =========================#
-<<<<<<< HEAD
-=======
 
 
 textenc_conversion_lst = [
@@ -256,80 +254,11 @@
         new_state_dict[relabelled_key + ".in_proj_bias"] = torch.cat(tensors)
 
     return new_state_dict
->>>>>>> e4fe9413
-
-
-textenc_conversion_lst = [
-    # (stable-diffusion, HF Diffusers)
-    ("resblocks.", "text_model.encoder.layers."),
-    ("ln_1", "layer_norm1"),
-    ("ln_2", "layer_norm2"),
-    (".c_fc.", ".fc1."),
-    (".c_proj.", ".fc2."),
-    (".attn", ".self_attn"),
-    ("ln_final.", "transformer.text_model.final_layer_norm."),
-    ("token_embedding.weight", "transformer.text_model.embeddings.token_embedding.weight"),
-    ("positional_embedding", "transformer.text_model.embeddings.position_embedding.weight"),
-]
-protected = {re.escape(x[1]): x[0] for x in textenc_conversion_lst}
-textenc_pattern = re.compile("|".join(protected.keys()))
-
-# Ordering is from https://github.com/pytorch/pytorch/blob/master/test/cpp/api/modules.cpp
-code2idx = {"q": 0, "k": 1, "v": 2}
-
-
-def convert_text_enc_state_dict_v20(text_enc_dict: dict[str, torch.Tensor]):
-    new_state_dict = {}
-    capture_qkv_weight = {}
-    capture_qkv_bias = {}
-    for k, v in text_enc_dict.items():
-        if (
-            k.endswith(".self_attn.q_proj.weight")
-            or k.endswith(".self_attn.k_proj.weight")
-            or k.endswith(".self_attn.v_proj.weight")
-        ):
-            k_pre = k[: -len(".q_proj.weight")]
-            k_code = k[-len("q_proj.weight")]
-            if k_pre not in capture_qkv_weight:
-                capture_qkv_weight[k_pre] = [None, None, None]
-            capture_qkv_weight[k_pre][code2idx[k_code]] = v
-            continue
-
-        if (
-            k.endswith(".self_attn.q_proj.bias")
-            or k.endswith(".self_attn.k_proj.bias")
-            or k.endswith(".self_attn.v_proj.bias")
-        ):
-            k_pre = k[: -len(".q_proj.bias")]
-            k_code = k[-len("q_proj.bias")]
-            if k_pre not in capture_qkv_bias:
-                capture_qkv_bias[k_pre] = [None, None, None]
-            capture_qkv_bias[k_pre][code2idx[k_code]] = v
-            continue
-
-        relabelled_key = textenc_pattern.sub(lambda m: protected[re.escape(m.group(0))], k)
-        new_state_dict[relabelled_key] = v
-
-    for k_pre, tensors in capture_qkv_weight.items():
-        if None in tensors:
-            raise Exception("CORRUPTED MODEL: one of the q-k-v values for the text encoder was missing")
-        relabelled_key = textenc_pattern.sub(lambda m: protected[re.escape(m.group(0))], k_pre)
-        new_state_dict[relabelled_key + ".in_proj_weight"] = torch.cat(tensors)
-
-    for k_pre, tensors in capture_qkv_bias.items():
-        if None in tensors:
-            raise Exception("CORRUPTED MODEL: one of the q-k-v values for the text encoder was missing")
-        relabelled_key = textenc_pattern.sub(lambda m: protected[re.escape(m.group(0))], k_pre)
-        new_state_dict[relabelled_key + ".in_proj_bias"] = torch.cat(tensors)
-
-    return new_state_dict
-
-
-def convert_text_enc_state_dict(text_enc_dict: dict[str, torch.Tensor]):
+
+
+def convert_text_enc_state_dict(text_enc_dict):
     return text_enc_dict
 
-
-IS_V20_MODEL = True
 
 if __name__ == "__main__":
     parser = argparse.ArgumentParser()
