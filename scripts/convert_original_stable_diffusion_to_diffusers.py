--- conflicted
+++ resolved
@@ -803,11 +803,7 @@
         "--scheduler_type",
         default="pndm",
         type=str,
-<<<<<<< HEAD
-        help="Type of scheduler to use. Should be one of ['pndm', 'lms', 'ddim', 'euler', 'euler-ancest', 'dpm']",
-=======
         help="Type of scheduler to use. Should be one of ['pndm', 'lms', 'ddim', 'euler', 'euler-ancestral', 'dpm']",
->>>>>>> e4fe9413
     )
     parser.add_argument(
         "--pipeline_type",
@@ -852,24 +848,17 @@
         ),
     )
     parser.add_argument("--dump_path", default=None, type=str, required=True, help="Path to the output model.")
-<<<<<<< HEAD
-=======
     parser.add_argument("--device", type=str, help="Device to use (e.g. cpu, cuda:0, cuda:1, etc.)")
->>>>>>> e4fe9413
     args = parser.parse_args()
 
     image_size = args.image_size
     prediction_type = args.prediction_type
 
-<<<<<<< HEAD
-    checkpoint = torch.load(args.checkpoint_path)
-=======
     if args.device is None:
         device = "cuda" if torch.cuda.is_available() else "cpu"
         checkpoint = torch.load(args.checkpoint_path, map_location=device)
     else:
         checkpoint = torch.load(args.checkpoint_path, map_location=args.device)
->>>>>>> e4fe9413
 
     # Sometimes models don't have the global_step item
     if "global_step" in checkpoint:
