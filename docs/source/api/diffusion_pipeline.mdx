<!--Copyright 2022 The HuggingFace Team. All rights reserved.

Licensed under the Apache License, Version 2.0 (the "License"); you may not use this file except in compliance with
the License. You may obtain a copy of the License at

http://www.apache.org/licenses/LICENSE-2.0

Unless required by applicable law or agreed to in writing, software distributed under the License is distributed on
an "AS IS" BASIS, WITHOUT WARRANTIES OR CONDITIONS OF ANY KIND, either express or implied. See the License for the
specific language governing permissions and limitations under the License.
-->

# Pipelines

The [`DiffusionPipeline`] is the easiest way to load any pretrained diffusion pipeline from the [Hub](https://huggingface.co/models?library=diffusers) and to use it in inference.

<Tip>
	
	One should not use the Diffusion Pipeline class for training or fine-tuning a diffusion model. Individual 
	components of diffusion pipelines are usually trained individually, so we suggest to directly work 
	with [`UNetModel`] and [`UNetConditionModel`].

</Tip>

Any diffusion pipeline that is loaded with [`~DiffusionPipeline.from_pretrained`] will automatically 
detect the pipeline type, *e.g.* [`StableDiffusionPipeline`] and consequently load each component of the 
pipeline and pass them into the `__init__` function of the pipeline, *e.g.* [`~StableDiffusionPipeline.__init__`].

Any pipeline object can be saved locally with [`~DiffusionPipeline.save_pretrained`].

## DiffusionPipeline
[[autodoc]] DiffusionPipeline
<<<<<<< HEAD
	- from_pretrained
	- save_pretrained
	- to
	- device
	- components
=======
	- all
	- __call__
	- device
	- to
>>>>>>> e4fe9413

## ImagePipelineOutput
By default diffusion pipelines return an object of class

[[autodoc]] pipelines.ImagePipelineOutput

## AudioPipelineOutput
By default diffusion pipelines return an object of class

[[autodoc]] pipelines.AudioPipelineOutput<|MERGE_RESOLUTION|>--- conflicted
+++ resolved
@@ -30,18 +30,10 @@
 
 ## DiffusionPipeline
 [[autodoc]] DiffusionPipeline
-<<<<<<< HEAD
-	- from_pretrained
-	- save_pretrained
-	- to
-	- device
-	- components
-=======
 	- all
 	- __call__
 	- device
 	- to
->>>>>>> e4fe9413
 
 ## ImagePipelineOutput
 By default diffusion pipelines return an object of class
