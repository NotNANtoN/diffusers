<!--Copyright 2022 The HuggingFace Team. All rights reserved.

Licensed under the Apache License, Version 2.0 (the "License"); you may not use this file except in compliance with
the License. You may obtain a copy of the License at

http://www.apache.org/licenses/LICENSE-2.0

Unless required by applicable law or agreed to in writing, software distributed under the License is distributed on
an "AS IS" BASIS, WITHOUT WARRANTIES OR CONDITIONS OF ANY KIND, either express or implied. See the License for the
specific language governing permissions and limitations under the License.
-->

# Quicktour

Get up and running with 🧨 Diffusers quickly!
Whether you're a developer or an everyday user, this quick tour will help you get started and show you how to use [`DiffusionPipeline`] for inference.

Before you begin, make sure you have all the necessary libraries installed:

```bash
pip install --upgrade diffusers accelerate transformers
```

- [`accelerate`](https://huggingface.co/docs/accelerate/index) speeds up model loading for inference and training
- [`transformers`](https://huggingface.co/docs/transformers/index) is required to run the most popular diffusion models, such as [Stable Diffusion](https://huggingface.co/docs/diffusers/api/pipelines/stable_diffusion)

## DiffusionPipeline

The [`DiffusionPipeline`] is the easiest way to use a pre-trained diffusion system for inference. You can use the [`DiffusionPipeline`] out-of-the-box for many tasks across different modalities. Take a look at the table below for some supported tasks:

| **Task**                     | **Description**                                                                                              | **Pipeline**
|------------------------------|--------------------------------------------------------------------------------------------------------------|-----------------|
| Unconditional Image Generation          | generate an image from gaussian noise | [unconditional_image_generation](./using-diffusers/unconditional_image_generation`) |
| Text-Guided Image Generation | generate an image given a text prompt | [conditional_image_generation](./using-diffusers/conditional_image_generation) |
| Text-Guided Image-to-Image Translation     | adapt an image guided by a text prompt | [img2img](./using-diffusers/img2img) |
| Text-Guided Image-Inpainting          | fill the masked part of an image given the image, the mask and a text prompt | [inpaint](./using-diffusers/inpaint) |
| Text-Guided Depth-to-Image Translation | adapt parts of an image guided by a text prompt while preserving structure via depth estimation | [depth2image](./using-diffusers/depth2image) |

For more in-detail information on how diffusion pipelines function for the different tasks, please have a look at the [**Using Diffusers**](./using-diffusers/overview) section.

As an example, start by creating an instance of [`DiffusionPipeline`] and specify which pipeline checkpoint you would like to download.
You can use the [`DiffusionPipeline`] for any [Diffusers' checkpoint](https://huggingface.co/models?library=diffusers&sort=downloads).
In this guide though, you'll use [`DiffusionPipeline`] for text-to-image generation with [Stable Diffusion](https://huggingface.co/CompVis/stable-diffusion).

For [Stable Diffusion](https://huggingface.co/CompVis/stable-diffusion), please carefully read its [license](https://huggingface.co/spaces/CompVis/stable-diffusion-license) before running the model.
This is due to the improved image generation capabilities of the model and the potentially harmful content that could be produced with it.
Please, head over to your stable diffusion model of choice, *e.g.*  [`runwayml/stable-diffusion-v1-5`](https://huggingface.co/runwayml/stable-diffusion-v1-5), and read the license.

You can load the model as follows:

```python
>>> from diffusers import DiffusionPipeline

<<<<<<< HEAD
>>> pipeline = DiffusionPipeline.from_pretrained("CompVis/ldm-text2im-large-256")
=======
>>> pipeline = DiffusionPipeline.from_pretrained("runwayml/stable-diffusion-v1-5")
>>>>>>> e4fe9413
```

The [`DiffusionPipeline`] downloads and caches all modeling, tokenization, and scheduling components. 
Because the model consists of roughly 1.4 billion parameters, we strongly recommend running it on GPU.
You can move the generator object to GPU, just like you would in PyTorch.

```python
>>> pipeline.to("cuda")
```

Now you can use the `pipeline` on your text prompt:

```python
>>> image = pipeline("An image of a squirrel in Picasso style").images[0]
```

The output is by default wrapped into a [PIL Image object](https://pillow.readthedocs.io/en/stable/reference/Image.html?highlight=image#the-image-class).

You can save the image by simply calling:

```python
>>> image.save("image_of_squirrel_painting.png")
```

<<<<<<< HEAD
More advanced models, like [Stable Diffusion](https://huggingface.co/CompVis/stable-diffusion) require you to accept a [license](https://huggingface.co/spaces/CompVis/stable-diffusion-license) before running the model.
This is due to the improved image generation capabilities of the model and the potentially harmful content that could be produced with it.
Please, head over to your stable diffusion model of choice, *e.g.*  [`runwayml/stable-diffusion-v1-5`](https://huggingface.co/runwayml/stable-diffusion-v1-5), read the license carefully and tick the checkbox if you agree.
You have to be a registered user in 🤗 Hugging Face Hub, and you'll also need to use an access token for the code to work. For more information on access tokens, please refer to [this section of the documentation](https://huggingface.co/docs/hub/security-tokens).
Having "click-accepted" the license, you can save your token:

```python
AUTH_TOKEN = "<please-fill-with-your-token>"
```

You can then load [`runwayml/stable-diffusion-v1-5`](https://huggingface.co/runwayml/stable-diffusion-v1-5)
just like we did before only that now you need to pass your `AUTH_TOKEN`:

```python
>>> from diffusers import DiffusionPipeline

>>> pipeline = DiffusionPipeline.from_pretrained("runwayml/stable-diffusion-v1-5", use_auth_token=AUTH_TOKEN)
```

If you do not pass your authentication token you will see that the diffusion system will not be correctly 
downloaded. Forcing the user to pass an authentication token ensures that it can be verified that the 
user has indeed read and accepted the license, which also means that an internet connection is required.

**Note**: If you do not want to be forced to pass an authentication token, you can also simply download 
the weights locally via:
=======
**Note**: You can also use the pipeline locally by downloading the weights via:
>>>>>>> e4fe9413

```
git lfs install
git clone https://huggingface.co/runwayml/stable-diffusion-v1-5
```

<<<<<<< HEAD
and then load locally saved weights into the pipeline. This way, you do not need to pass an authentication
token. Assuming that `"./stable-diffusion-v1-5"` is the local path to the cloned stable-diffusion-v1-5 repo,
you can also load the pipeline as follows:
=======
and then loading the saved weights into the pipeline. 
>>>>>>> e4fe9413

```python
>>> pipeline = DiffusionPipeline.from_pretrained("./stable-diffusion-v1-5")
```

Running the pipeline is then identical to the code above as it's the same model architecture.

```python
>>> generator.to("cuda")
>>> image = generator("An image of a squirrel in Picasso style").images[0]
>>> image.save("image_of_squirrel_painting.png")
```

Diffusion systems can be used with multiple different [schedulers](./api/schedulers/overview) each with their
pros and cons. By default, Stable Diffusion runs with [`PNDMScheduler`], but it's very simple to 
use a different scheduler. *E.g.* if you would instead like to use the [`EulerDiscreteScheduler`] scheduler,
you could use it as follows:

```python
>>> from diffusers import EulerDiscreteScheduler

<<<<<<< HEAD
>>> pipeline = StableDiffusionPipeline.from_pretrained("runwayml/stable-diffusion-v1-5", use_auth_token=AUTH_TOKEN)
=======
>>> pipeline = StableDiffusionPipeline.from_pretrained("runwayml/stable-diffusion-v1-5")
>>>>>>> e4fe9413

>>> # change scheduler to Euler
>>> pipeline.scheduler = EulerDiscreteScheduler.from_config(pipeline.scheduler.config)
```

For more in-detail information on how to change between schedulers, please refer to the [Using Schedulers](./using-diffusers/schedulers) guide.

[Stability AI's](https://stability.ai/) Stable Diffusion model is an impressive image generation model
and can do much more than just generating images from text. We have dedicated a whole documentation page,
just for Stable Diffusion [here](./conceptual/stable_diffusion).

If you want to know how to optimize Stable Diffusion to run on less memory, higher inference speeds, on specific hardware, such as Mac, or with [ONNX Runtime](https://onnxruntime.ai/), please have a look at our 
optimization pages:

- [Optimized PyTorch on GPU](./optimization/fp16)
- [Mac OS with PyTorch](./optimization/mps)
- [ONNX](./optimization/onnx)
- [OpenVINO](./optimization/open_vino)

If you want to fine-tune or train your diffusion model, please have a look at the [**training section**](./training/overview)

Finally, please be considerate when distributing generated images publicly 🤗.<|MERGE_RESOLUTION|>--- conflicted
+++ resolved
@@ -51,11 +51,7 @@
 ```python
 >>> from diffusers import DiffusionPipeline
 
-<<<<<<< HEAD
->>> pipeline = DiffusionPipeline.from_pretrained("CompVis/ldm-text2im-large-256")
-=======
 >>> pipeline = DiffusionPipeline.from_pretrained("runwayml/stable-diffusion-v1-5")
->>>>>>> e4fe9413
 ```
 
 The [`DiffusionPipeline`] downloads and caches all modeling, tokenization, and scheduling components. 
@@ -80,48 +76,14 @@
 >>> image.save("image_of_squirrel_painting.png")
 ```
 
-<<<<<<< HEAD
-More advanced models, like [Stable Diffusion](https://huggingface.co/CompVis/stable-diffusion) require you to accept a [license](https://huggingface.co/spaces/CompVis/stable-diffusion-license) before running the model.
-This is due to the improved image generation capabilities of the model and the potentially harmful content that could be produced with it.
-Please, head over to your stable diffusion model of choice, *e.g.*  [`runwayml/stable-diffusion-v1-5`](https://huggingface.co/runwayml/stable-diffusion-v1-5), read the license carefully and tick the checkbox if you agree.
-You have to be a registered user in 🤗 Hugging Face Hub, and you'll also need to use an access token for the code to work. For more information on access tokens, please refer to [this section of the documentation](https://huggingface.co/docs/hub/security-tokens).
-Having "click-accepted" the license, you can save your token:
-
-```python
-AUTH_TOKEN = "<please-fill-with-your-token>"
-```
-
-You can then load [`runwayml/stable-diffusion-v1-5`](https://huggingface.co/runwayml/stable-diffusion-v1-5)
-just like we did before only that now you need to pass your `AUTH_TOKEN`:
-
-```python
->>> from diffusers import DiffusionPipeline
-
->>> pipeline = DiffusionPipeline.from_pretrained("runwayml/stable-diffusion-v1-5", use_auth_token=AUTH_TOKEN)
-```
-
-If you do not pass your authentication token you will see that the diffusion system will not be correctly 
-downloaded. Forcing the user to pass an authentication token ensures that it can be verified that the 
-user has indeed read and accepted the license, which also means that an internet connection is required.
-
-**Note**: If you do not want to be forced to pass an authentication token, you can also simply download 
-the weights locally via:
-=======
 **Note**: You can also use the pipeline locally by downloading the weights via:
->>>>>>> e4fe9413
 
 ```
 git lfs install
 git clone https://huggingface.co/runwayml/stable-diffusion-v1-5
 ```
 
-<<<<<<< HEAD
-and then load locally saved weights into the pipeline. This way, you do not need to pass an authentication
-token. Assuming that `"./stable-diffusion-v1-5"` is the local path to the cloned stable-diffusion-v1-5 repo,
-you can also load the pipeline as follows:
-=======
 and then loading the saved weights into the pipeline. 
->>>>>>> e4fe9413
 
 ```python
 >>> pipeline = DiffusionPipeline.from_pretrained("./stable-diffusion-v1-5")
@@ -143,11 +105,7 @@
 ```python
 >>> from diffusers import EulerDiscreteScheduler
 
-<<<<<<< HEAD
->>> pipeline = StableDiffusionPipeline.from_pretrained("runwayml/stable-diffusion-v1-5", use_auth_token=AUTH_TOKEN)
-=======
 >>> pipeline = StableDiffusionPipeline.from_pretrained("runwayml/stable-diffusion-v1-5")
->>>>>>> e4fe9413
 
 >>> # change scheduler to Euler
 >>> pipeline.scheduler = EulerDiscreteScheduler.from_config(pipeline.scheduler.config)
