<!--Copyright 2022 The HuggingFace Team. All rights reserved.

Licensed under the Apache License, Version 2.0 (the "License"); you may not use this file except in compliance with
the License. You may obtain a copy of the License at

http://www.apache.org/licenses/LICENSE-2.0

Unless required by applicable law or agreed to in writing, software distributed under the License is distributed on
an "AS IS" BASIS, WITHOUT WARRANTIES OR CONDITIONS OF ANY KIND, either express or implied. See the License for the
specific language governing permissions and limitations under the License.
-->

# Installation

Install 🤗 Diffusers for whichever deep learning library you’re working with.

🤗 Diffusers is tested on Python 3.7+, PyTorch 1.7.0+ and flax. Follow the installation instructions below for the deep learning library you are using:

- [PyTorch](https://pytorch.org/get-started/locally/) installation instructions.
- [Flax](https://flax.readthedocs.io/en/latest/) installation instructions.

## Install with pip

You should install 🤗 Diffusers in a [virtual environment](https://docs.python.org/3/library/venv.html).
If you're unfamiliar with Python virtual environments, take a look at this [guide](https://packaging.python.org/guides/installing-using-pip-and-virtual-environments/).
A virtual environment makes it easier to manage different projects, and avoid compatibility issues between dependencies.

Start by creating a virtual environment in your project directory:

```bash
python -m venv .env
```

Activate the virtual environment:

```bash
source .env/bin/activate
```

Now you're ready to install 🤗 Diffusers with the following command:

**For PyTorch**

```bash
pip install diffusers["torch"]
```

**For Flax**

```bash
pip install diffusers["flax"]
```

## Install from source

Before intsalling `diffusers` from source, make sure you have `torch` and `accelerate` installed.

For `torch` installation refer to the `torch` [docs](https://pytorch.org/get-started/locally/#start-locally).

To install `accelerate`

```bash
pip install accelerate
```

Install 🤗 Diffusers from source with the following command:

```bash
pip install git+https://github.com/huggingface/diffusers
```

This command installs the bleeding edge `main` version rather than the latest `stable` version.
The `main` version is useful for staying up-to-date with the latest developments.
For instance, if a bug has been fixed since the last official release but a new release hasn't been rolled out yet.
However, this means the `main` version may not always be stable.
We strive to keep the `main` version operational, and most issues are usually resolved within a few hours or a day.
If you run into a problem, please open an [Issue](https://github.com/huggingface/transformers/issues), so we can fix it even sooner!

## Editable install

You will need an editable install if you'd like to:

* Use the `main` version of the source code.
* Contribute to 🤗 Diffusers and need to test changes in the code.

Clone the repository and install 🤗 Diffusers with the following commands:

```bash
git clone https://github.com/huggingface/diffusers.git
cd diffusers
```

**For PyTorch**

```
pip install -e ".[torch]"
```

**For Flax**

```
pip install -e ".[flax]"
```

These commands will link the folder you cloned the repository to and your Python library paths.
Python will now look inside the folder you cloned to in addition to the normal library paths.
For example, if your Python packages are typically installed in `~/anaconda3/envs/main/lib/python3.7/site-packages/`, Python will also search the folder you cloned to: `~/diffusers/`.

<Tip warning={true}>

You must keep the `diffusers` folder if you want to keep using the library.

</Tip>

Now you can easily update your clone to the latest version of 🤗 Diffusers with the following command:

```bash
cd ~/diffusers/
git pull
```

Your Python environment will find the `main` version of 🤗 Diffusers on the next run.

## Notice on telemetry logging

Our library gathers telemetry information during `from_pretrained()` requests.
This data includes the version of Diffusers and PyTorch/Flax, the requested model or pipeline class,
and the path to a pretrained checkpoint if it is hosted on the Hub.
This usage data helps us debug issues and prioritize new features.
<<<<<<< HEAD
No private data, such as paths to models saved locally on disk, is ever collected.
=======
Telemetry is only sent when loading models and pipelines from the HuggingFace Hub,
and is not collected during local usage.
>>>>>>> e4fe9413

We understand that not everyone wants to share additional information, and we respect your privacy,
so you can disable telemetry collection by setting the `DISABLE_TELEMETRY` environment variable from your terminal:

On Linux/MacOS:
```bash
export DISABLE_TELEMETRY=YES
```

On Windows:
```bash
set DISABLE_TELEMETRY=YES
```<|MERGE_RESOLUTION|>--- conflicted
+++ resolved
@@ -127,12 +127,8 @@
 This data includes the version of Diffusers and PyTorch/Flax, the requested model or pipeline class,
 and the path to a pretrained checkpoint if it is hosted on the Hub.
 This usage data helps us debug issues and prioritize new features.
-<<<<<<< HEAD
-No private data, such as paths to models saved locally on disk, is ever collected.
-=======
 Telemetry is only sent when loading models and pipelines from the HuggingFace Hub,
 and is not collected during local usage.
->>>>>>> e4fe9413
 
 We understand that not everyone wants to share additional information, and we respect your privacy,
 so you can disable telemetry collection by setting the `DISABLE_TELEMETRY` environment variable from your terminal:
