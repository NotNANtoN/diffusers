--- conflicted
+++ resolved
@@ -17,10 +17,6 @@
 from accelerate.utils import set_seed
 from diffusers import AutoencoderKL, DDPMScheduler, StableDiffusionPipeline, UNet2DConditionModel
 from diffusers.optimization import get_scheduler
-<<<<<<< HEAD
-from diffusers.pipelines.stable_diffusion import StableDiffusionSafetyChecker
-=======
->>>>>>> e4fe9413
 from diffusers.utils import check_min_version
 from diffusers.utils.import_utils import is_xformers_available
 from huggingface_hub import HfFolder, Repository, whoami
@@ -31,29 +27,6 @@
 from torchvision import transforms
 from tqdm.auto import tqdm
 from transformers import CLIPTextModel, CLIPTokenizer
-
-
-if version.parse(version.parse(PIL.__version__).base_version) >= version.parse("9.1.0"):
-    PIL_INTERPOLATION = {
-        "linear": PIL.Image.Resampling.BILINEAR,
-        "bilinear": PIL.Image.Resampling.BILINEAR,
-        "bicubic": PIL.Image.Resampling.BICUBIC,
-        "lanczos": PIL.Image.Resampling.LANCZOS,
-        "nearest": PIL.Image.Resampling.NEAREST,
-    }
-else:
-    PIL_INTERPOLATION = {
-        "linear": PIL.Image.LINEAR,
-        "bilinear": PIL.Image.BILINEAR,
-        "bicubic": PIL.Image.BICUBIC,
-        "lanczos": PIL.Image.LANCZOS,
-        "nearest": PIL.Image.NEAREST,
-    }
-# ------------------------------------------------------------------------------
-
-
-# Will error if the minimal version of diffusers is not installed. Remove at your own risks.
-check_min_version("0.10.0.dev0")
 
 
 if version.parse(version.parse(PIL.__version__).base_version) >= version.parse("9.1.0"):
@@ -486,16 +459,6 @@
         revision=args.revision,
     )
 
-<<<<<<< HEAD
-    if is_xformers_available():
-        try:
-            unet.enable_xformers_memory_efficient_attention()
-        except Exception as e:
-            logger.warning(
-                "Could not enable memory efficient attention. Make sure xformers is installed"
-                f" correctly and a GPU is available: {e}"
-            )
-=======
     if args.gradient_checkpointing:
         text_encoder.gradient_checkpointing_enable()
         unet.enable_gradient_checkpointing()
@@ -505,7 +468,6 @@
             unet.enable_xformers_memory_efficient_attention()
         else:
             raise ValueError("xformers is not available. Make sure it is installed correctly")
->>>>>>> e4fe9413
 
     # Resize the token embeddings as we are adding new special tokens to the tokenizer
     text_encoder.resize_token_embeddings(len(tokenizer))
@@ -631,15 +593,9 @@
     progress_bar.set_description("Steps")
 
     # keep original embeddings as reference
-<<<<<<< HEAD
-    orig_embeds_params = text_encoder.get_input_embeddings().weight.data.clone()
-
-    for epoch in range(args.num_train_epochs):
-=======
     orig_embeds_params = accelerator.unwrap_model(text_encoder).get_input_embeddings().weight.data.clone()
 
     for epoch in range(first_epoch, args.num_train_epochs):
->>>>>>> e4fe9413
         text_encoder.train()
         for step, batch in enumerate(train_dataloader):
             # Skip steps until we reach the resumed step
@@ -678,12 +634,8 @@
                 else:
                     raise ValueError(f"Unknown prediction type {noise_scheduler.config.prediction_type}")
 
-<<<<<<< HEAD
-                loss = F.mse_loss(model_pred, target, reduction="none").mean([1, 2, 3]).mean()
-=======
                 loss = F.mse_loss(model_pred.float(), target.float(), reduction="mean")
 
->>>>>>> e4fe9413
                 accelerator.backward(loss)
 
                 optimizer.step()
@@ -693,13 +645,9 @@
                 # Let's make sure we don't update any embedding weights besides the newly added token
                 index_no_updates = torch.arange(len(tokenizer)) != placeholder_token_id
                 with torch.no_grad():
-<<<<<<< HEAD
-                    text_encoder.get_input_embeddings().weight[index_no_updates] = orig_embeds_params[index_no_updates]
-=======
                     accelerator.unwrap_model(text_encoder).get_input_embeddings().weight[
                         index_no_updates
                     ] = orig_embeds_params[index_no_updates]
->>>>>>> e4fe9413
 
             # Checks if the accelerator has performed an optimization step behind the scenes
             if accelerator.sync_gradients:
@@ -708,15 +656,12 @@
                 if global_step % args.save_steps == 0:
                     save_path = os.path.join(args.output_dir, f"learned_embeds-steps-{global_step}.bin")
                     save_progress(text_encoder, placeholder_token_id, accelerator, args, save_path)
-<<<<<<< HEAD
-=======
 
                 if global_step % args.checkpointing_steps == 0:
                     if accelerator.is_main_process:
                         save_path = os.path.join(args.output_dir, f"checkpoint-{global_step}")
                         accelerator.save_state(save_path)
                         logger.info(f"Saved state to {save_path}")
->>>>>>> e4fe9413
 
             logs = {"loss": loss.detach().item(), "lr": lr_scheduler.get_last_lr()[0]}
             progress_bar.set_postfix(**logs)
@@ -734,22 +679,12 @@
         else:
             save_full_model = not args.only_save_embeds
         if save_full_model:
-<<<<<<< HEAD
-            pipeline = StableDiffusionPipeline(
-=======
             pipeline = StableDiffusionPipeline.from_pretrained(
                 args.pretrained_model_name_or_path,
->>>>>>> e4fe9413
                 text_encoder=accelerator.unwrap_model(text_encoder),
                 vae=vae,
                 unet=unet,
                 tokenizer=tokenizer,
-<<<<<<< HEAD
-                scheduler=PNDMScheduler.from_pretrained(args.pretrained_model_name_or_path, subfolder="scheduler"),
-                safety_checker=StableDiffusionSafetyChecker.from_pretrained("CompVis/stable-diffusion-safety-checker"),
-                feature_extractor=CLIPFeatureExtractor.from_pretrained("openai/clip-vit-base-patch32"),
-=======
->>>>>>> e4fe9413
             )
             pipeline.save_pretrained(args.output_dir)
         # Save the newly trained embeddings
