--- conflicted
+++ resolved
@@ -123,11 +123,7 @@
   --learning_rate=5.0e-04 --scale_lr \
   --output_dir="textual_inversion_cat"
 ```
-<<<<<<< HEAD
-It should be at least 70% faster than the PyTorch script with the same configuration.
-=======
 It should be at least 70% faster than the PyTorch script with the same configuration.
 
 ### Training with xformers:
-You can enable memory efficient attention by [installing xFormers](https://github.com/facebookresearch/xformers#installing-xformers) and padding the `--enable_xformers_memory_efficient_attention` argument to the script. This is not available with the Flax/JAX implementation.
->>>>>>> e4fe9413
+You can enable memory efficient attention by [installing xFormers](https://github.com/facebookresearch/xformers#installing-xformers) and padding the `--enable_xformers_memory_efficient_attention` argument to the script. This is not available with the Flax/JAX implementation.