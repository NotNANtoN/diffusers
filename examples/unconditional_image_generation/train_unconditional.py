--- conflicted
+++ resolved
@@ -174,8 +174,6 @@
         "--hub_private_repo", action="store_true", help="Whether or not to create a private repository."
     )
     parser.add_argument(
-<<<<<<< HEAD
-=======
         "--logger",
         type=str,
         default="tensorboard",
@@ -186,7 +184,6 @@
         ),
     )
     parser.add_argument(
->>>>>>> e4fe9413
         "--logging_dir",
         type=str,
         default="logs",
@@ -207,10 +204,6 @@
             "and an Nvidia Ampere GPU."
         ),
     )
-<<<<<<< HEAD
-
-=======
->>>>>>> e4fe9413
     parser.add_argument(
         "--prediction_type",
         type=str,
@@ -218,11 +211,6 @@
         choices=["epsilon", "sample"],
         help="Whether the model should predict the 'epsilon'/noise error or directly the reconstructed image 'x0'.",
     )
-<<<<<<< HEAD
-
-    parser.add_argument("--ddpm_num_steps", type=int, default=1000)
-    parser.add_argument("--ddpm_beta_schedule", type=str, default="linear")
-=======
     parser.add_argument("--ddpm_num_steps", type=int, default=1000)
     parser.add_argument("--ddpm_beta_schedule", type=str, default="linear")
     parser.add_argument(
@@ -243,7 +231,6 @@
             ' `--checkpointing_steps`, or `"latest"` to automatically select the last available checkpoint.'
         ),
     )
->>>>>>> e4fe9413
 
     args = parser.parse_args()
     env_local_rank = int(os.environ.get("LOCAL_RANK", -1))
