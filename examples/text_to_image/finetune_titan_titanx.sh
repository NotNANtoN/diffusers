--- conflicted
+++ resolved
@@ -12,13 +12,10 @@
   --use_8bit_adam \
   --mixed_precision="fp16" \
   --max_files=100 \
-<<<<<<< HEAD
-  --max_width=256 \
-  --max_height=256 \
-=======
-  --max_width=768 \
-  --max_height=768 \
+  --max_width=128 \
+  --max_height=128 \
+  --min_height=64 \
+  --min_width=64 \
   --hub_token="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"
->>>>>>> bd741710
 
 #  --use_ema \