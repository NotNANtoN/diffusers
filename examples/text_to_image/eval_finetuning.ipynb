{
 "cells": [
  {
   "cell_type": "code",
   "execution_count": null,
   "id": "3fc0af67-68e6-4256-8de3-68466119145c",
   "metadata": {},
   "outputs": [],
   "source": [
    "import os \n",
    "\n",
    "from PIL import Image"
   ]
  },
  {
   "cell_type": "code",
   "execution_count": null,
   "id": "60c218ec-d6b4-440a-a026-b7b225e7683a",
   "metadata": {},
   "outputs": [],
   "source": [
    "finetune_path = \"sdv1-5-var-aspect-1\"\n",
    "\n",
    "gen_folder = os.path.join(finetune_path, \"generations\")\n",
    "video_folder = os.path.join(finetune_path, \"videos\")\n",
    "os.makedirs(video_folder, exist_ok=True)\n",
    "\n",
    "step_names = sorted([f for f in os.listdir(gen_folder) if not f.endswith(\".ipynb_checkpoints\")],  key=lambda x: int(x))"
   ]
  },
  {
   "cell_type": "code",
   "execution_count": null,
   "id": "e6177a14-9a24-4114-b458-2790daf716af",
   "metadata": {},
   "outputs": [],
   "source": [
    "import imageio\n",
    "import numpy as np\n",
    "from PIL import ImageDraw\n",
    "import torchvision\n",
    "import torch\n",
    "\n",
    "prompt_num = 6\n",
    "resolutions = [\"256x256\", \"512x512\", \"1024x512\", \"512x1024\"]\n",
    "resolutions.extend([\"128x128\", \"64x64\", \"128x64\", \"64x128\"])\n",
    "\n",
    "to_tensor = torchvision.transforms.ToTensor()\n",
    "to_pil = torchvision.transforms.ToPILImage()\n",
    "for res in resolutions:\n",
    "    skip_res = False\n",
    "    \n",
    "    all_prompts = []\n",
    "    for prompt_id in range(prompt_num):\n",
    "        img_name = f\"{prompt_id}_{res}.jpg\"\n",
    "        img_paths = [os.path.join(gen_folder, f, img_name) for f in step_names]\n",
    "        all_prompts.append(img_paths)    \n",
    "\n",
    "    # create video\n",
    "    vid_name = f\"{res}.mp4\"\n",
    "    vid_path = os.path.join(video_folder, vid_name)\n",
    "    \n",
    "    num_prompts = len(all_prompts[0])\n",
    "    # write video\n",
    "    writer = imageio.get_writer(vid_path, fps=4)\n",
    "    for i in range(num_prompts):\n",
    "        img_list = []\n",
    "        for img_paths in all_prompts:\n",
    "            try:\n",
    "                img_path = img_paths[i]\n",
    "                tens = to_tensor(Image.open(img_path))\n",
    "                img_list.append(tens)\n",
    "            except FileNotFoundError:\n",
    "                print(\"Could not load \", img_path)\n",
    "            #    skip_res = True\n",
    "               \n",
    "                \n",
    "                \n",
    "        if skip_res == True:\n",
    "            print(\"Skipping:\", res)\n",
    "            break\n",
    "            \n",
    "        if len(img_list) > 0:\n",
    "            grid = torchvision.utils.make_grid(img_list, nrow = 3, padding = 2,\n",
    "                                               normalize=False, scale_each = False, pad_value = 0.0)\n",
    "            ndarr = grid.mul(255).add_(0.5).clamp_(0, 255).permute(1, 2, 0).to(\"cpu\", torch.uint8).numpy()\n",
    "            grid_img = Image.fromarray(ndarr)\n",
    "            edit_img = ImageDraw.Draw(grid_img)\n",
    "            step = step_names[i]\n",
    "            text = f\"Step {step}\"\n",
    "            edit_img.text((15, 15), text, (237, 230, 211))\n",
    "            img_arr = np.array(grid_img)\n",
    "\n",
<<<<<<< HEAD
    "        writer.append_data(img_arr)\n",
    "    writer.close()\n",
    "print(\"Done\")"
=======
    "            writer.append_data(img_arr)\n",
    "    writer.close()"
>>>>>>> db006cd9
   ]
  },
  {
   "cell_type": "code",
   "execution_count": null,
   "id": "4c6f3599-5287-4fb2-a1a2-8e04841eddeb",
   "metadata": {},
   "outputs": [],
   "source": []
  },
  {
   "cell_type": "code",
   "execution_count": null,
   "id": "3768dc18-4020-49a1-b0d8-7ce4dc19c537",
   "metadata": {},
   "outputs": [],
   "source": []
  }
 ],
 "metadata": {
  "kernelspec": {
   "display_name": "Python 3 (ipykernel)",
   "language": "python",
   "name": "python3"
  },
  "language_info": {
   "codemirror_mode": {
    "name": "ipython",
    "version": 3
   },
   "file_extension": ".py",
   "mimetype": "text/x-python",
   "name": "python",
   "nbconvert_exporter": "python",
   "pygments_lexer": "ipython3",
   "version": "3.8.10"
  }
 },
 "nbformat": 4,
 "nbformat_minor": 5
}<|MERGE_RESOLUTION|>--- conflicted
+++ resolved
@@ -91,14 +91,9 @@
     "            edit_img.text((15, 15), text, (237, 230, 211))\n",
     "            img_arr = np.array(grid_img)\n",
     "\n",
-<<<<<<< HEAD
     "        writer.append_data(img_arr)\n",
     "    writer.close()\n",
     "print(\"Done\")"
-=======
-    "            writer.append_data(img_arr)\n",
-    "    writer.close()"
->>>>>>> db006cd9
    ]
   },
   {
