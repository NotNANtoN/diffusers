--- conflicted
+++ resolved
@@ -1,10 +1,3 @@
-wandb/
-*.parquet
-*.png
-*.jpg
-*.gif
-
-
 # Initially taken from Github's Python gitignore file
 
 # Byte-compiled / optimized / DLL files
@@ -172,11 +165,7 @@
 # DS_Store (MacOS)
 .DS_Store
 # RL pipelines may produce mp4 outputs
-<<<<<<< HEAD
-*.mp4
-=======
 *.mp4
 
 # dependencies
-/transformers
->>>>>>> e4fe9413
+/transformers