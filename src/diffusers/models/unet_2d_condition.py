<<<<<<< HEAD
=======
# Copyright 2022 The HuggingFace Team. All rights reserved.
#
# Licensed under the Apache License, Version 2.0 (the "License");
# you may not use this file except in compliance with the License.
# You may obtain a copy of the License at
#
#     http://www.apache.org/licenses/LICENSE-2.0
#
# Unless required by applicable law or agreed to in writing, software
# distributed under the License is distributed on an "AS IS" BASIS,
# WITHOUT WARRANTIES OR CONDITIONS OF ANY KIND, either express or implied.
# See the License for the specific language governing permissions and
# limitations under the License.
>>>>>>> 147b9fda
from dataclasses import dataclass
from typing import Optional, Tuple, Union

import torch
import torch.nn as nn
import torch.utils.checkpoint

from ..configuration_utils import ConfigMixin, register_to_config
from ..modeling_utils import ModelMixin
<<<<<<< HEAD
from ..utils import BaseOutput
=======
from ..utils import BaseOutput, logging
>>>>>>> 147b9fda
from .embeddings import TimestepEmbedding, Timesteps
from .unet_blocks import (
    CrossAttnDownBlock2D,
    CrossAttnUpBlock2D,
    DownBlock2D,
    UNetMidBlock2DCrossAttn,
    UpBlock2D,
    get_down_block,
    get_up_block,
)


<<<<<<< HEAD
=======
logger = logging.get_logger(__name__)  # pylint: disable=invalid-name


>>>>>>> 147b9fda
@dataclass
class UNet2DConditionOutput(BaseOutput):
    """
    Args:
        sample (`torch.FloatTensor` of shape `(batch_size, num_channels, height, width)`):
            Hidden states conditioned on `encoder_hidden_states` input. Output of last layer of model.
    """

    sample: torch.FloatTensor


class UNet2DConditionModel(ModelMixin, ConfigMixin):
    r"""
    UNet2DConditionModel is a conditional 2D UNet model that takes in a noisy sample, conditional state, and a timestep
    and returns sample shaped output.

    This model inherits from [`ModelMixin`]. Check the superclass documentation for the generic methods the library
    implements for all the models (such as downloading or saving, etc.)

    Parameters:
        sample_size (`int`, *optional*): The size of the input sample.
        in_channels (`int`, *optional*, defaults to 4): The number of channels in the input sample.
        out_channels (`int`, *optional*, defaults to 4): The number of channels in the output.
        center_input_sample (`bool`, *optional*, defaults to `False`): Whether to center the input sample.
        flip_sin_to_cos (`bool`, *optional*, defaults to `False`):
            Whether to flip the sin to cos in the time embedding.
        freq_shift (`int`, *optional*, defaults to 0): The frequency shift to apply to the time embedding.
        down_block_types (`Tuple[str]`, *optional*, defaults to `("CrossAttnDownBlock2D", "CrossAttnDownBlock2D", "CrossAttnDownBlock2D", "DownBlock2D")`):
            The tuple of downsample blocks to use.
        up_block_types (`Tuple[str]`, *optional*, defaults to `("UpBlock2D", "CrossAttnUpBlock2D", "CrossAttnUpBlock2D", "CrossAttnUpBlock2D",)`):
            The tuple of upsample blocks to use.
        block_out_channels (`Tuple[int]`, *optional*, defaults to `(320, 640, 1280, 1280)`):
            The tuple of output channels for each block.
        layers_per_block (`int`, *optional*, defaults to 2): The number of layers per block.
        downsample_padding (`int`, *optional*, defaults to 1): The padding to use for the downsampling convolution.
        mid_block_scale_factor (`float`, *optional*, defaults to 1.0): The scale factor to use for the mid block.
        act_fn (`str`, *optional*, defaults to `"silu"`): The activation function to use.
        norm_num_groups (`int`, *optional*, defaults to 32): The number of groups to use for the normalization.
        norm_eps (`float`, *optional*, defaults to 1e-5): The epsilon to use for the normalization.
        cross_attention_dim (`int`, *optional*, defaults to 1280): The dimension of the cross attention features.
        attention_head_dim (`int`, *optional*, defaults to 8): The dimension of the attention heads.
    """

    _supports_gradient_checkpointing = True

    @register_to_config
    def __init__(
        self,
        sample_size: Optional[int] = None,
        in_channels: int = 4,
        out_channels: int = 4,
        center_input_sample: bool = False,
        flip_sin_to_cos: bool = True,
        freq_shift: int = 0,
        down_block_types: Tuple[str] = (
            "CrossAttnDownBlock2D",
            "CrossAttnDownBlock2D",
            "CrossAttnDownBlock2D",
            "DownBlock2D",
        ),
        up_block_types: Tuple[str] = ("UpBlock2D", "CrossAttnUpBlock2D", "CrossAttnUpBlock2D", "CrossAttnUpBlock2D"),
        block_out_channels: Tuple[int] = (320, 640, 1280, 1280),
        layers_per_block: int = 2,
        downsample_padding: int = 1,
        mid_block_scale_factor: float = 1,
        act_fn: str = "silu",
        norm_num_groups: int = 32,
        norm_eps: float = 1e-5,
        cross_attention_dim: int = 1280,
        attention_head_dim: int = 8,
    ):
        super().__init__()

        self.sample_size = sample_size
        time_embed_dim = block_out_channels[0] * 4

        # input
        self.conv_in = nn.Conv2d(in_channels, block_out_channels[0], kernel_size=3, padding=(1, 1))

        # time
        self.time_proj = Timesteps(block_out_channels[0], flip_sin_to_cos, freq_shift)
        timestep_input_dim = block_out_channels[0]

        self.time_embedding = TimestepEmbedding(timestep_input_dim, time_embed_dim)

        self.down_blocks = nn.ModuleList([])
        self.mid_block = None
        self.up_blocks = nn.ModuleList([])

        # down
        output_channel = block_out_channels[0]
        for i, down_block_type in enumerate(down_block_types):
            input_channel = output_channel
            output_channel = block_out_channels[i]
            is_final_block = i == len(block_out_channels) - 1

            down_block = get_down_block(
                down_block_type,
                num_layers=layers_per_block,
                in_channels=input_channel,
                out_channels=output_channel,
                temb_channels=time_embed_dim,
                add_downsample=not is_final_block,
                resnet_eps=norm_eps,
                resnet_act_fn=act_fn,
                resnet_groups=norm_num_groups,
                cross_attention_dim=cross_attention_dim,
                attn_num_head_channels=attention_head_dim,
                downsample_padding=downsample_padding,
            )
            self.down_blocks.append(down_block)

        # mid
        self.mid_block = UNetMidBlock2DCrossAttn(
            in_channels=block_out_channels[-1],
            temb_channels=time_embed_dim,
            resnet_eps=norm_eps,
            resnet_act_fn=act_fn,
            output_scale_factor=mid_block_scale_factor,
            resnet_time_scale_shift="default",
            cross_attention_dim=cross_attention_dim,
            attn_num_head_channels=attention_head_dim,
            resnet_groups=norm_num_groups,
        )

        # count how many layers upsample the images
        self.num_upsamplers = 0

        # up
        reversed_block_out_channels = list(reversed(block_out_channels))
        output_channel = reversed_block_out_channels[0]
        for i, up_block_type in enumerate(up_block_types):
            is_final_block = i == len(block_out_channels) - 1

            prev_output_channel = output_channel
            output_channel = reversed_block_out_channels[i]
            input_channel = reversed_block_out_channels[min(i + 1, len(block_out_channels) - 1)]

            # add upsample block for all BUT final layer
            if not is_final_block:
                add_upsample = True
                self.num_upsamplers += 1
            else:
                add_upsample = False

            up_block = get_up_block(
                up_block_type,
                num_layers=layers_per_block + 1,
                in_channels=input_channel,
                out_channels=output_channel,
                prev_output_channel=prev_output_channel,
                temb_channels=time_embed_dim,
                add_upsample=add_upsample,
                resnet_eps=norm_eps,
                resnet_act_fn=act_fn,
                resnet_groups=norm_num_groups,
                cross_attention_dim=cross_attention_dim,
                attn_num_head_channels=attention_head_dim,
            )
            self.up_blocks.append(up_block)
            prev_output_channel = output_channel

        # out
        self.conv_norm_out = nn.GroupNorm(num_channels=block_out_channels[0], num_groups=norm_num_groups, eps=norm_eps)
        self.conv_act = nn.SiLU()
        self.conv_out = nn.Conv2d(block_out_channels[0], out_channels, 3, padding=1)

    def set_attention_slice(self, slice_size):
        if slice_size is not None and self.config.attention_head_dim % slice_size != 0:
            raise ValueError(
                f"Make sure slice_size {slice_size} is a divisor of "
                f"the number of heads used in cross_attention {self.config.attention_head_dim}"
            )
        if slice_size is not None and slice_size > self.config.attention_head_dim:
            raise ValueError(
                f"Chunk_size {slice_size} has to be smaller or equal to "
                f"the number of heads used in cross_attention {self.config.attention_head_dim}"
            )

        for block in self.down_blocks:
            if hasattr(block, "attentions") and block.attentions is not None:
                block.set_attention_slice(slice_size)

        self.mid_block.set_attention_slice(slice_size)

        for block in self.up_blocks:
            if hasattr(block, "attentions") and block.attentions is not None:
                block.set_attention_slice(slice_size)

    def _set_gradient_checkpointing(self, module, value=False):
        if isinstance(module, (CrossAttnDownBlock2D, DownBlock2D, CrossAttnUpBlock2D, UpBlock2D)):
            module.gradient_checkpointing = value

    def forward(
        self,
        sample: torch.FloatTensor,
        timestep: Union[torch.Tensor, float, int],
        encoder_hidden_states: torch.Tensor,
        return_dict: bool = True,
    ) -> Union[UNet2DConditionOutput, Tuple]:
<<<<<<< HEAD
        """r
=======
        r"""
>>>>>>> 147b9fda
        Args:
            sample (`torch.FloatTensor`): (batch, channel, height, width) noisy inputs tensor
            timestep (`torch.FloatTensor` or `float` or `int`): (batch) timesteps
            encoder_hidden_states (`torch.FloatTensor`): (batch, channel, height, width) encoder hidden states
            return_dict (`bool`, *optional*, defaults to `True`):
                Whether or not to return a [`models.unet_2d_condition.UNet2DConditionOutput`] instead of a plain tuple.

        Returns:
            [`~models.unet_2d_condition.UNet2DConditionOutput`] or `tuple`:
            [`~models.unet_2d_condition.UNet2DConditionOutput`] if `return_dict` is True, otherwise a `tuple`. When
            returning a tuple, the first element is the sample tensor.
        """
<<<<<<< HEAD
=======
        # By default samples have to be AT least a multiple of the overall upsampling factor.
        # The overall upsampling factor is equal to 2 ** (# num of upsampling layears).
        # However, the upsampling interpolation output size can be forced to fit any upsampling size
        # on the fly if necessary.
        default_overall_up_factor = 2**self.num_upsamplers

        # upsample size should be forwarded when sample is not a multiple of `default_overall_up_factor`
        forward_upsample_size = False
        upsample_size = None

        if any(s % default_overall_up_factor != 0 for s in sample.shape[-2:]):
            logger.info("Forward upsample size to force interpolation output size.")
            forward_upsample_size = True

>>>>>>> 147b9fda
        # 0. center input if necessary
        if self.config.center_input_sample:
            sample = 2 * sample - 1.0

        # 1. time
        timesteps = timestep
        if not torch.is_tensor(timesteps):
            # TODO: this requires sync between CPU and GPU. So try to pass timesteps as tensors if you can
            timesteps = torch.tensor([timesteps], dtype=torch.long, device=sample.device)
        elif torch.is_tensor(timesteps) and len(timesteps.shape) == 0:
            timesteps = timesteps.to(dtype=torch.float32)
            timesteps = timesteps[None].to(device=sample.device)

        # broadcast to batch dimension in a way that's compatible with ONNX/Core ML
        timesteps = timesteps.expand(sample.shape[0])

        t_emb = self.time_proj(timesteps)

        # timesteps does not contain any weights and will always return f32 tensors
        # but time_embedding might actually be running in fp16. so we need to cast here.
        # there might be better ways to encapsulate this.
        t_emb = t_emb.to(dtype=self.dtype)
        emb = self.time_embedding(t_emb)

        # 2. pre-process
        sample = self.conv_in(sample)

        # 3. down
        down_block_res_samples = (sample,)
        for downsample_block in self.down_blocks:
            if hasattr(downsample_block, "attentions") and downsample_block.attentions is not None:
                sample, res_samples = downsample_block(
                    hidden_states=sample,
                    temb=emb,
                    encoder_hidden_states=encoder_hidden_states,
                )
            else:
                sample, res_samples = downsample_block(hidden_states=sample, temb=emb)

            down_block_res_samples += res_samples

        # 4. mid
        sample = self.mid_block(sample, emb, encoder_hidden_states=encoder_hidden_states)

        # 5. up
<<<<<<< HEAD
        for upsample_block in self.up_blocks:
=======
        for i, upsample_block in enumerate(self.up_blocks):
            is_final_block = i == len(self.up_blocks) - 1

>>>>>>> 147b9fda
            res_samples = down_block_res_samples[-len(upsample_block.resnets) :]
            down_block_res_samples = down_block_res_samples[: -len(upsample_block.resnets)]

            # if we have not reached the final block and need to forward the
            # upsample size, we do it here
            if not is_final_block and forward_upsample_size:
                upsample_size = down_block_res_samples[-1].shape[2:]

            if hasattr(upsample_block, "attentions") and upsample_block.attentions is not None:
                sample = upsample_block(
                    hidden_states=sample,
                    temb=emb,
                    res_hidden_states_tuple=res_samples,
                    encoder_hidden_states=encoder_hidden_states,
                    upsample_size=upsample_size,
                )
            else:
                sample = upsample_block(
                    hidden_states=sample, temb=emb, res_hidden_states_tuple=res_samples, upsample_size=upsample_size
                )
        # 6. post-process
        sample = self.conv_norm_out(sample)
        sample = self.conv_act(sample)
        sample = self.conv_out(sample)

        if not return_dict:
            return (sample,)

        return UNet2DConditionOutput(sample=sample)<|MERGE_RESOLUTION|>--- conflicted
+++ resolved
@@ -1,5 +1,3 @@
-<<<<<<< HEAD
-=======
 # Copyright 2022 The HuggingFace Team. All rights reserved.
 #
 # Licensed under the Apache License, Version 2.0 (the "License");
@@ -13,7 +11,6 @@
 # WITHOUT WARRANTIES OR CONDITIONS OF ANY KIND, either express or implied.
 # See the License for the specific language governing permissions and
 # limitations under the License.
->>>>>>> 147b9fda
 from dataclasses import dataclass
 from typing import Optional, Tuple, Union
 
@@ -23,11 +20,7 @@
 
 from ..configuration_utils import ConfigMixin, register_to_config
 from ..modeling_utils import ModelMixin
-<<<<<<< HEAD
-from ..utils import BaseOutput
-=======
 from ..utils import BaseOutput, logging
->>>>>>> 147b9fda
 from .embeddings import TimestepEmbedding, Timesteps
 from .unet_blocks import (
     CrossAttnDownBlock2D,
@@ -40,12 +33,9 @@
 )
 
 
-<<<<<<< HEAD
-=======
 logger = logging.get_logger(__name__)  # pylint: disable=invalid-name
 
 
->>>>>>> 147b9fda
 @dataclass
 class UNet2DConditionOutput(BaseOutput):
     """
@@ -246,11 +236,7 @@
         encoder_hidden_states: torch.Tensor,
         return_dict: bool = True,
     ) -> Union[UNet2DConditionOutput, Tuple]:
-<<<<<<< HEAD
-        """r
-=======
         r"""
->>>>>>> 147b9fda
         Args:
             sample (`torch.FloatTensor`): (batch, channel, height, width) noisy inputs tensor
             timestep (`torch.FloatTensor` or `float` or `int`): (batch) timesteps
@@ -263,8 +249,6 @@
             [`~models.unet_2d_condition.UNet2DConditionOutput`] if `return_dict` is True, otherwise a `tuple`. When
             returning a tuple, the first element is the sample tensor.
         """
-<<<<<<< HEAD
-=======
         # By default samples have to be AT least a multiple of the overall upsampling factor.
         # The overall upsampling factor is equal to 2 ** (# num of upsampling layears).
         # However, the upsampling interpolation output size can be forced to fit any upsampling size
@@ -279,7 +263,6 @@
             logger.info("Forward upsample size to force interpolation output size.")
             forward_upsample_size = True
 
->>>>>>> 147b9fda
         # 0. center input if necessary
         if self.config.center_input_sample:
             sample = 2 * sample - 1.0
@@ -290,8 +273,7 @@
             # TODO: this requires sync between CPU and GPU. So try to pass timesteps as tensors if you can
             timesteps = torch.tensor([timesteps], dtype=torch.long, device=sample.device)
         elif torch.is_tensor(timesteps) and len(timesteps.shape) == 0:
-            timesteps = timesteps.to(dtype=torch.float32)
-            timesteps = timesteps[None].to(device=sample.device)
+            timesteps = timesteps[None].to(sample.device)
 
         # broadcast to batch dimension in a way that's compatible with ONNX/Core ML
         timesteps = timesteps.expand(sample.shape[0])
@@ -325,13 +307,9 @@
         sample = self.mid_block(sample, emb, encoder_hidden_states=encoder_hidden_states)
 
         # 5. up
-<<<<<<< HEAD
-        for upsample_block in self.up_blocks:
-=======
         for i, upsample_block in enumerate(self.up_blocks):
             is_final_block = i == len(self.up_blocks) - 1
 
->>>>>>> 147b9fda
             res_samples = down_block_res_samples[-len(upsample_block.resnets) :]
             down_block_res_samples = down_block_res_samples[: -len(upsample_block.resnets)]
 
