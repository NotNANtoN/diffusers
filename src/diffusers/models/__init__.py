--- conflicted
+++ resolved
@@ -18,11 +18,6 @@
 
 from .clip_text_transformer import CLIPTextModel
 from .unet import UNetModel
-<<<<<<< HEAD
 from .unet_glide import GLIDETextToImageUNetModel, GLIDESuperResUNetModel
 from .unet_ldm import UNetLDMModel
-=======
-from .unet_glide import UNetGLIDEModel
-from .unet_ldm import UNetLDMModel
-from .vqvae import VQModel
->>>>>>> 46dae846
+from .vqvae import VQModel