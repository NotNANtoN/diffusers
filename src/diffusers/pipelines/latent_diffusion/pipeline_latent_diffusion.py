--- conflicted
+++ resolved
@@ -1,12 +1,8 @@
-from asyncio import open_unix_connection
 import inspect
 from typing import List, Optional, Tuple, Union
 import random
-<<<<<<< HEAD
-=======
-
-
->>>>>>> 147b9fda
+
+
 import torch
 import torch.nn as nn
 import torch.utils.checkpoint
@@ -60,20 +56,8 @@
     @torch.no_grad()
     def __call__(
         self,
-<<<<<<< HEAD
-        text_embeddings=None,
-        batch_size=1,
-        start_img=None,
-        weights=None,
-        seed=None,
-        noise_strength=None,
-        noise_step=None,
-        verbose=True,
-        prompt: Union[str, List[str]]=None,
-=======
         prompt=None,
         text_embeddings=None,
->>>>>>> 147b9fda
         height: Optional[int] = 256,
         width: Optional[int] = 256,
         batch_size=1,
@@ -87,15 +71,10 @@
         seed=None,
         noise_strength=None,
         generator: Optional[torch.Generator] = None,
-<<<<<<< HEAD
-        output_type: Optional[str] = "pil",
-        return_dict: bool = True,
-=======
         return_dict: bool = True,
         
         
         
->>>>>>> 147b9fda
         **kwargs,
     ) -> Union[Tuple, ImagePipelineOutput]:
         r"""
@@ -123,20 +102,12 @@
                 [PIL](https://pillow.readthedocs.io/en/stable/): `PIL.Image.Image` or `np.array`.
             return_dict (`bool`, *optional*):
                 Whether or not to return a [`~pipeline_utils.ImagePipelineOutput`] instead of a plain tuple.
-<<<<<<< HEAD
->>>>>>> 57b70c599c048fd764b14ff0e276bdf08ae2cd48
-=======
->>>>>>> 147b9fda
 
         Returns:
             [`~pipeline_utils.ImagePipelineOutput`] or `tuple`: [`~pipelines.utils.ImagePipelineOutput`] if
             `return_dict` is True, otherwise a `tuple. When returning a tuple, the first element is a list with the
             generated images.
         """
-<<<<<<< HEAD
-        
-=======
->>>>>>> 147b9fda
         # eta corresponds to η in paper and should be between [0, 1]
         
         # set seed 
@@ -145,29 +116,6 @@
             torch.cuda.manual_seed(seed)
             np.random.seed(seed)
             random.seed(seed)
-<<<<<<< HEAD
-            
-        if "torch_device" in kwargs:
-            device = kwargs.pop("torch_device")
-            warnings.warn(
-                "`torch_device` is deprecated as an input argument to `__call__` and will be removed in v0.3.0."
-                " Consider using `pipe.to(torch_device)` instead."
-            )
-
-        # Set device as before (to be removed in 0.3.0)
-        if device is None:
-            device = "cuda" if torch.cuda.is_available() else "cpu"
-        self.to(device)
-        
-        if prompt is not None:
-            if isinstance(prompt, str):
-                batch_size = 1
-            elif isinstance(prompt, list):
-                batch_size = len(prompt)
-        else:
-            batch_size = len(text_embeddings)
-            #raise ValueError(f"`prompt` has to be of type `str` or `list` but is {type(prompt)}")
-=======
 
         if torch_device is None:
             torch_device = "cuda" if torch.cuda.is_available() else "cpu"
@@ -175,7 +123,6 @@
             batch_size = len(prompt)
         else:
             batch_size = len(text_embeddings)
->>>>>>> 147b9fda
 
         if height % 8 != 0 or width % 8 != 0:
             raise ValueError(f"`height` and `width` have to be divisible by 8 but are {height} and {width}.")
@@ -191,8 +138,6 @@
         if text_embeddings is None:
             text_embeddings = self.embed_prompts(prompt, weights=weights)
 
-<<<<<<< HEAD
-=======
         # create starting image/noise
         if start_img is None:
             latents = torch.randn(
@@ -209,28 +154,8 @@
             # add noise
             if noise_strength is not None:
                 latents = latents * (1 - noise_strength) + torch.randn_like(latents) * noise_strength
->>>>>>> 147b9fda
 
         self.scheduler.set_timesteps(num_inference_steps)
-
-        # create starting image/noise
-        if start_img is None:
-            latents = torch.randn(batch_size, self.unet.in_channels, height // 8, width // 8, generator=generator, device=device)
-        else:
-            # start img is tensor of shape (batch_size, in_channels, sample_size, sample_size)
-            # encode start img with vqvae
-            
-            # make it torch tensor first
-            latents = self.encode_image(start_img, torch_device=device)
-            # add noise
-            noise = torch.randn_like(latents)
-            if noise_strength is not None:
-                # old method to add noise:
-                latents = latents * (1 - noise_strength) + noise * noise_strength
-            elif noise_step is not None:
-                # now we use the scheduler to add noise
-                latents = self.scheduler.add_noise(latents, noise, noise_step)
-        
 
         # prepare extra kwargs for the scheduler step, since not all schedulers have the same signature
         accepts_eta = "eta" in set(inspect.signature(self.scheduler.step).parameters.keys())
@@ -239,11 +164,7 @@
         if accepts_eta:
             extra_kwargs["eta"] = eta
 
-<<<<<<< HEAD
-        for t in tqdm(self.scheduler.timesteps, disable=not verbose):
-=======
         for t in self.progress_bar(self.scheduler.timesteps):
->>>>>>> 147b9fda
             if guidance_scale == 1.0:
                 # guidance_scale of 1 means no guidance
                 latents_input = latents
@@ -266,39 +187,15 @@
             latents = self.scheduler.step(noise_pred, t, latents, **extra_kwargs).prev_sample
 
         # scale and decode the image latents with vae
-<<<<<<< HEAD
-        image = self.decode_image(latents, torch_device=device, output_type=output_type)
-
-        if not return_dict:
-            return (image,)
-
-        return ImagePipelineOutput(images=image)
-    
-    def decode_image(self, latents, torch_device=None, output_type="pil"):
-        if output_type == "latent":
-            return latents.detach().cpu()
-=======
         image = self.decode_image(latents, torch_device=torch_device, output_type=output_type)
 
         return {"sample": image}  
     
     def decode_image(self, latents, torch_device=None, output_type="pil"):
->>>>>>> 147b9fda
         if torch_device is None:
             torch_device = "cuda" if torch.cuda.is_available() else "cpu"
         self.vqvae.to(torch_device)
         latents = 1 / 0.18215 * latents
-<<<<<<< HEAD
-        image = self.vqvae.decode(latents.to(torch_device))
-
-        image = (image / 2 + 0.5).clamp(0, 1)
-        image = image.cpu()
-        if output_type == "pil":
-            image = self.numpy_to_pil(image.permute(0, 2, 3, 1).numpy())
-        elif output_type == "numpy":
-            image = image.permute(0, 2, 3, 1).numpy()
-        return image
-=======
         image = self.vqvae.decode(latents).sample
         image = (image / 2 + 0.5).clamp(0, 1)
         image = image.cpu().permute(0, 2, 3, 1)
@@ -311,7 +208,6 @@
                 return (image,)
 
         return ImagePipelineOutput(images=image)
->>>>>>> 147b9fda
     
     def encode_image(self, image, torch_device=None):
         if torch_device is None:
@@ -321,39 +217,22 @@
             if not isinstance(image, np.ndarray):
                 image = np.array(image)
             image = torch.from_numpy(image)
-<<<<<<< HEAD
-        if image.ndim == 3:
-            image = image.unsqueeze(0)
-        # reverse channel dimension
-        if image.shape[-1] == 3:
-            image = image.permute(0, 3, 1, 2)
-=======
             if image.ndim == 3:
                 image = image.unsqueeze(0)
         # reverse channel dimension
         image = image.permute(0, 3, 1, 2)
->>>>>>> 147b9fda
         # make it float tensor between 0 and 1
         max_val = torch.max(image)
         min_val = torch.min(image)
         image = (image - min_val) / (max_val - min_val)
         # norm img
         image = (image - 0.5) * 2
-<<<<<<< HEAD
-        # encode image
-        latents = self.vqvae.encode(image.to(torch_device))
-        # encoded img is DiagonalGaussianDistribution, need to sample from it or we take the mean instead
-        #latents = latents.sample()
-        latents = latents.mean
-        # norm latents
-=======
             
         latents = self.vqvae.encode(image.to(torch_device))
             
         # encoded img is DiagonalGaussianDistribution, need to sample from it... (maybe take mean instead)
         #latents = latents.sample()
         latents = latents.mean
->>>>>>> 147b9fda
         latents = latents * 0.18215
         return latents
     
@@ -373,10 +252,6 @@
             normed_weights = weights / torch.sum(weights)
             text_embeddings = torch.sum(torch.stack(text_embeddings) * normed_weights, 0)
         return text_embeddings
-<<<<<<< HEAD
-
-=======
->>>>>>> 147b9fda
 
     
 ################################################################################
