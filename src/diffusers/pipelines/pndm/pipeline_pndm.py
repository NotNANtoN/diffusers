# Copyright 2022 The HuggingFace Team. All rights reserved.
#
# Licensed under the Apache License, Version 2.0 (the "License");
# you may not use this file except in compliance with the License.
# You may obtain a copy of the License at
#
#     http://www.apache.org/licenses/LICENSE-2.0
#
# Unless required by applicable law or agreed to in writing, software
# distributed under the License is distributed on an "AS IS" BASIS,
# WITHOUT WARRANTIES OR CONDITIONS OF ANY KIND, either express or implied.
# See the License for the specific language governing permissions and

# limitations under the License.


<<<<<<< HEAD
import warnings
=======
>>>>>>> 147b9fda
from typing import Optional, Tuple, Union

import torch

from ...models import UNet2DModel
from ...pipeline_utils import DiffusionPipeline, ImagePipelineOutput
from ...schedulers import PNDMScheduler


class PNDMPipeline(DiffusionPipeline):
    r"""
    This model inherits from [`DiffusionPipeline`]. Check the superclass documentation for the generic methods the
    library implements for all the pipelines (such as downloading or saving, running on a particular device, etc.)

    Parameters:
        unet (`UNet2DModel`): U-Net architecture to denoise the encoded image latents.
        scheduler ([`SchedulerMixin`]):
            The `PNDMScheduler` to be used in combination with `unet` to denoise the encoded image.
    """

    unet: UNet2DModel
    scheduler: PNDMScheduler

    def __init__(self, unet: UNet2DModel, scheduler: PNDMScheduler):
        super().__init__()
        self.register_modules(unet=unet, scheduler=scheduler)

    @torch.no_grad()
    def __call__(
        self,
        batch_size: int = 1,
        num_inference_steps: int = 50,
        generator: Optional[torch.Generator] = None,
        output_type: Optional[str] = "pil",
        return_dict: bool = True,
        **kwargs,
    ) -> Union[ImagePipelineOutput, Tuple]:
        r"""
        Args:
            batch_size (`int`, `optional`, defaults to 1): The number of images to generate.
            num_inference_steps (`int`, `optional`, defaults to 50):
                The number of denoising steps. More denoising steps usually lead to a higher quality image at the
                expense of slower inference.
            generator (`torch.Generator`, `optional`): A [torch
                generator](https://pytorch.org/docs/stable/generated/torch.Generator.html) to make generation
                deterministic.
            output_type (`str`, `optional`, defaults to `"pil"`): The output format of the generate image. Choose
                between [PIL](https://pillow.readthedocs.io/en/stable/): `PIL.Image.Image` or `np.array`.
            return_dict (`bool`, `optional`, defaults to `True`): Whether or not to return a
                [`~pipeline_utils.ImagePipelineOutput`] instead of a plain tuple.

        Returns:
            [`~pipeline_utils.ImagePipelineOutput`] or `tuple`: [`~pipelines.utils.ImagePipelineOutput`] if
            `return_dict` is True, otherwise a `tuple. When returning a tuple, the first element is a list with the
            generated images.
        """
        # For more information on the sampling method you can take a look at Algorithm 2 of
        # the official paper: https://arxiv.org/pdf/2202.09778.pdf

        # Sample gaussian noise to begin loop
        image = torch.randn(
            (batch_size, self.unet.in_channels, self.unet.sample_size, self.unet.sample_size),
            generator=generator,
        )
        image = image.to(self.device)

        self.scheduler.set_timesteps(num_inference_steps)
        for t in self.progress_bar(self.scheduler.timesteps):
            model_output = self.unet(image, t).sample

            image = self.scheduler.step(model_output, t, image).prev_sample

        image = (image / 2 + 0.5).clamp(0, 1)
        image = image.cpu().permute(0, 2, 3, 1).numpy()
        if output_type == "pil":
            image = self.numpy_to_pil(image)

        if not return_dict:
            return (image,)

        return ImagePipelineOutput(images=image)<|MERGE_RESOLUTION|>--- conflicted
+++ resolved
@@ -14,10 +14,6 @@
 # limitations under the License.
 
 
-<<<<<<< HEAD
-import warnings
-=======
->>>>>>> 147b9fda
 from typing import Optional, Tuple, Union
 
 import torch
