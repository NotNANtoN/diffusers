# Copyright 2022 The HuggingFace Team. All rights reserved.
#
# Licensed under the Apache License, Version 2.0 (the "License");
# you may not use this file except in compliance with the License.
# You may obtain a copy of the License at
#
#     http://www.apache.org/licenses/LICENSE-2.0
#
# Unless required by applicable law or agreed to in writing, software
# distributed under the License is distributed on an "AS IS" BASIS,
# WITHOUT WARRANTIES OR CONDITIONS OF ANY KIND, either express or implied.
# See the License for the specific language governing permissions and
# limitations under the License.

import os
import inspect
from typing import Callable, List, Optional, Union
import random

import torch
import numpy as np
from tqdm.auto import tqdm
from PIL import Image
import PIL

from diffusers.utils import is_accelerate_available
from packaging import version
from transformers import CLIPFeatureExtractor, CLIPTextModel, CLIPTokenizer, DPTForDepthEstimation

from ...configuration_utils import FrozenDict
from ...models import AutoencoderKL, UNet2DConditionModel
from ...pipeline_utils import DiffusionPipeline
from ...schedulers import (
    DDIMScheduler,
    DPMSolverMultistepScheduler,
    EulerAncestralDiscreteScheduler,
    EulerDiscreteScheduler,
    LMSDiscreteScheduler,
    PNDMScheduler,
)
from ...utils import deprecate, logging, PIL_INTERPOLATION
from . import StableDiffusionPipelineOutput
from .safety_checker import StableDiffusionSafetyChecker

logger = logging.get_logger(__name__)  # pylint: disable=invalid-name


def preprocess_mask(mask: PIL.Image.Image, scale_factor: int = 8) -> torch.Tensor:
    """
    Preprocess a mask for the model.
    """
    mask = mask.convert("L")
    w, h = mask.size
    w, h = map(lambda x: x - x % 32, (w, h))  # resize to integer multiple of 32
    mask = mask.resize(
        (w // scale_factor, h // scale_factor), resample=PIL.Image.NEAREST
    )
    mask = np.array(mask).astype(np.float32) / 255.0
    mask = np.tile(mask, (4, 1, 1))
    mask = mask[None].transpose(0, 1, 2, 3)  # what does this step do?
    mask = 1 - mask  # repaint white, keep black
    mask = torch.from_numpy(mask)

    return mask


def dynamic_thresholding_(img, quantile):
    # Dynamic thresholding from Imagen paper (May 2022)
    s = np.quantile(np.abs(img.cpu()), quantile, axis=tuple(range(1,img.ndim)))
    s = np.max(np.append(s, 1.0))
    torch.clamp_(img, -1*s, s)
    torch.FloatTensor.div_(img, s)


def dynamic_thresholding_torch(imgs, quantile):
    # Dynamic thresholding from Imagen paper (May 2022)
    #s = torch.quantile(torch.abs(imgs), quantile, dim=tuple(range(1, imgs.ndim)))
    #s = torch.max(torch.cat((s, torch.ones(1, device=imgs.device)), dim=0), dim=0)[0]
    #return torch.clamp(imgs, -s, s) / s
    quant = torch.quantile(imgs.float().abs(), quantile)
    clipped_latent = torch.clip(imgs, -quant, quant) / quant
    return clipped_latent


def minmax(a):
    max_val = a.max()
    min_val = a.min()
    a = (a - min_val) / (max_val - min_val)
    return a


class StableDiffusionPipeline(DiffusionPipeline):
    r"""
    Pipeline for text-to-image generation using Stable Diffusion.

    This model inherits from [`DiffusionPipeline`]. Check the superclass documentation for the generic methods the
    library implements for all the pipelines (such as downloading or saving, running on a particular device, etc.)

    Args:
        vae ([`AutoencoderKL`]):
            Variational Auto-Encoder (VAE) Model to encode and decode images to and from latent representations.
        text_encoder ([`CLIPTextModel`]):
            Frozen text-encoder. Stable Diffusion uses the text portion of
            [CLIP](https://huggingface.co/docs/transformers/model_doc/clip#transformers.CLIPTextModel), specifically
            the [clip-vit-large-patch14](https://huggingface.co/openai/clip-vit-large-patch14) variant.
        tokenizer (`CLIPTokenizer`):
            Tokenizer of class
            [CLIPTokenizer](https://huggingface.co/docs/transformers/v4.21.0/en/model_doc/clip#transformers.CLIPTokenizer).
        unet ([`UNet2DConditionModel`]): Conditional U-Net architecture to denoise the encoded image latents.
        scheduler ([`SchedulerMixin`]):
            A scheduler to be used in combination with `unet` to denoise the encoded image latents. Can be one of
            [`DDIMScheduler`], [`LMSDiscreteScheduler`], or [`PNDMScheduler`].
        safety_checker ([`StableDiffusionSafetyChecker`]):
            Classification module that estimates whether generated images could be considered offensive or harmful.
            Please, refer to the [model card](https://huggingface.co/runwayml/stable-diffusion-v1-5) for details.
        feature_extractor ([`CLIPFeatureExtractor`]):
            Model that extracts features from generated images to be used as inputs for the `safety_checker`.
    """
    _optional_components = ["safety_checker", "feature_extractor"]

    def __init__(
        self,
        vae: AutoencoderKL,
        text_encoder: CLIPTextModel,
        tokenizer: CLIPTokenizer,
        unet: UNet2DConditionModel,
        scheduler: Union[
            DDIMScheduler,
            PNDMScheduler,
            LMSDiscreteScheduler,
            EulerDiscreteScheduler,
            EulerAncestralDiscreteScheduler,
            DPMSolverMultistepScheduler,
        ],
        safety_checker: StableDiffusionSafetyChecker = None,
        feature_extractor: CLIPFeatureExtractor = None,
        requires_safety_checker: bool = False,
        depth_estimator: DPTForDepthEstimation = None,
    ):
        super().__init__()

        if hasattr(scheduler.config, "steps_offset") and scheduler.config.steps_offset != 1:
            deprecation_message = (
                f"The configuration file of this scheduler: {scheduler} is outdated. `steps_offset`"
                f" should be set to 1 instead of {scheduler.config.steps_offset}. Please make sure "
                "to update the config accordingly as leaving `steps_offset` might led to incorrect results"
                " in future versions. If you have downloaded this checkpoint from the Hugging Face Hub,"
                " it would be very nice if you could open a Pull request for the `scheduler/scheduler_config.json`"
                " file"
            )
            deprecate("steps_offset!=1", "1.0.0", deprecation_message, standard_warn=False)
            new_config = dict(scheduler.config)
            new_config["steps_offset"] = 1
            scheduler._internal_dict = FrozenDict(new_config)

        if hasattr(scheduler.config, "clip_sample") and scheduler.config.clip_sample is True:
            deprecation_message = (
                f"The configuration file of this scheduler: {scheduler} has not set the configuration `clip_sample`."
                " `clip_sample` should be set to False in the configuration file. Please make sure to update the"
                " config accordingly as not setting `clip_sample` in the config might lead to incorrect results in"
                " future versions. If you have downloaded this checkpoint from the Hugging Face Hub, it would be very"
                " nice if you could open a Pull request for the `scheduler/scheduler_config.json` file"
            )
            deprecate("clip_sample not set", "1.0.0", deprecation_message, standard_warn=False)
            new_config = dict(scheduler.config)
            new_config["clip_sample"] = False
            scheduler._internal_dict = FrozenDict(new_config)

        if safety_checker is None and requires_safety_checker:
            logger.warning(
                f"You have disabled the safety checker for {self.__class__} by passing `safety_checker=None`. Ensure"
                " that you abide to the conditions of the Stable Diffusion license and do not expose unfiltered"
                " results in services or applications open to the public. Both the diffusers team and Hugging Face"
                " strongly recommend to keep the safety filter enabled in all public facing circumstances, disabling"
                " it only for use-cases that involve analyzing network behavior or auditing its results. For more"
                " information, please have a look at https://github.com/huggingface/diffusers/pull/254 ."
            )

        if safety_checker is not None and feature_extractor is None:
            raise ValueError(
                "Make sure to define a feature extractor when loading {self.__class__} if you want to use the safety"
                " checker. If you do not want to use the safety checker, you can pass `'safety_checker=None'` instead."
            )

        is_unet_version_less_0_9_0 = hasattr(unet.config, "_diffusers_version") and version.parse(
            version.parse(unet.config._diffusers_version).base_version
        ) < version.parse("0.9.0.dev0")
        is_unet_sample_size_less_64 = hasattr(unet.config, "sample_size") and unet.config.sample_size < 64
        if is_unet_version_less_0_9_0 and is_unet_sample_size_less_64:
            deprecation_message = (
                "The configuration file of the unet has set the default `sample_size` to smaller than"
                " 64 which seems highly unlikely. If your checkpoint is a fine-tuned version of any of the"
                " following: \n- CompVis/stable-diffusion-v1-4 \n- CompVis/stable-diffusion-v1-3 \n-"
                " CompVis/stable-diffusion-v1-2 \n- CompVis/stable-diffusion-v1-1 \n- runwayml/stable-diffusion-v1-5"
                " \n- runwayml/stable-diffusion-inpainting \n you should change 'sample_size' to 64 in the"
                " configuration file. Please make sure to update the config accordingly as leaving `sample_size=32`"
                " in the config might lead to incorrect results in future versions. If you have downloaded this"
                " checkpoint from the Hugging Face Hub, it would be very nice if you could open a Pull request for"
                " the `unet/config.json` file"
            )
            deprecate("sample_size<64", "1.0.0", deprecation_message, standard_warn=False)
            new_config = dict(unet.config)
            new_config["sample_size"] = 64
            unet._internal_dict = FrozenDict(new_config)

        extra_modules = {}
        #if depth_estimator is not None:
        extra_modules["depth_estimator"] = depth_estimator
        self.register_modules(
            vae=vae,
            text_encoder=text_encoder,
            tokenizer=tokenizer,
            unet=unet,
            scheduler=scheduler,
            safety_checker=safety_checker,
            feature_extractor=feature_extractor,
            **extra_modules
        )
        self.vae_scale_factor = 2 ** (len(self.vae.config.block_out_channels) - 1)
        self.register_to_config(requires_safety_checker=requires_safety_checker)
        
        self.compile_dir = None
        self.use_compiled = False
        self.in_channels = self.unet.in_channels
        
        self.device_tracker = torch.rand(1)
        
        self.uncond_embeddings_table = {}
        
        
    def compile_models(self, compile_dir, width=512, height=512):
        self.compile_dir = compile_dir
        if self.compile_dir is not None:
            self.use_compiled = True
            if not os.path.exists(self.compile_dir) or not os.path.exists(os.path.join(self.compile_dir, "UNet2DConditionModel")):
                from .compile import compile_diffusers
                compile_diffusers("", width, height, 77, 1, save_path=compile_dir, pipe=self)
                                                                          
            try:
                self.clip_ait_exe = self.init_ait_module(
                    model_name="CLIPTextModel", workdir=self.compile_dir
                )
                self.unet_ait_exe = self.init_ait_module(
                    model_name="UNet2DConditionModel", workdir=self.compile_dir
                )
                self.vae_ait_exe = self.init_ait_module(
                    model_name="AutoencoderKL", workdir=self.compile_dir
                )
            except OSError as e:
                print("Compiling models as they could not be loaded correctly...")
                from .compile import compile_diffusers
                compile_diffusers("", width, height, 77, 1, save_path=compile_dir)
                
                self.clip_ait_exe = self.init_ait_module(
                    model_name="CLIPTextModel", workdir=self.compile_dir
                )
                self.unet_ait_exe = self.init_ait_module(
                    model_name="UNet2DConditionModel", workdir=self.compile_dir
                )
                self.vae_ait_exe = self.init_ait_module(
                    model_name="AutoencoderKL", workdir=self.compile_dir
                )
                
    def to(self, *args, exclude_text=False, **kwargs):
        self.device_tracker = self.device_tracker.to(*args, **kwargs)
        self._device = self.device_tracker.device
        self.input_type = self.device_tracker.dtype
        possible_models = [self.unet, self.vae]
        if not exclude_text:
            possible_models.append(self.text_encoder)
        if hasattr(self, "depth_estimator"):
            possible_models.append(self.depth_estimator)
        models = [m for m in possible_models if m is not None]
        for m in models:
            m.to(*args, **kwargs)
        return self
        
        #super().to(device, *args, **kwargs)
        # atm we cannot move compiled models to CPU unfortunately :( 
        #if hasattr(self, "clip_ait_exe"):
        #    self.clip_ait_exe.to(device, *args, **kwargs)
        #    self.unet_ait_exe.to(device, *args, **kwargs)
        #    self.vae_ait_exe.to(device, *args, **kwargs)
        #return self
        
    @property
    def device(self) -> torch.device:
        return self._device
        
    def del_text_model(self):
        self.text_encoder.to("cpu")
        del self.text_encoder
        self.text_encoder = None
        
    def del_pt_models(self):
        # delete models to only use compiled version. keep vae encoder for encoding imgs
        self.unet.to("cpu")
        self.vae.decoder.to("cpu")
        del self.unet
        del self.vae.decoder
        self.unet = None
        self.vae.decoder = None
        if hasattr(self, "text_encoder"):
            self.text_encoder.to("cpu")
            del self.text_encoder
            self.text_encoder = None
            
    def init_ait_module(
        self,
        model_name,
        workdir,
    ):
        from aitemplate.compiler import Model
        
        mod = Model(os.path.join(workdir, model_name, "test.so"))
        return mod

    def unet_inference(self, latent_model_input, timesteps, encoder_hidden_states):
        exe_module = self.unet_ait_exe
        timesteps_pt = timesteps.expand(latent_model_input.shape[0])
        inputs = {
            "input0": latent_model_input.permute((0, 2, 3, 1))
            .contiguous()
            .cuda()
            .half(),
            "input1": timesteps_pt.cuda().half(),
            "input2": encoder_hidden_states.cuda().half(),
        }
        ys = []
        num_ouputs = len(exe_module.get_output_name_to_index_map())
        for i in range(num_ouputs):
            shape = exe_module.get_output_maximum_shape(i)
            ys.append(torch.empty(shape).cuda().half())
        exe_module.run_with_tensors(inputs, ys, graph_mode=False)
        noise_pred = ys[0].permute((0, 3, 1, 2)).float()
        return noise_pred

    def clip_inference(self, input_ids, seqlen=77):
        exe_module = self.clip_ait_exe
        bs = input_ids.shape[0]
        position_ids = torch.arange(seqlen).expand((bs, -1)).cuda()
        inputs = {
            "input0": input_ids,
            "input1": position_ids,
        }
        ys = []
        num_ouputs = len(exe_module.get_output_name_to_index_map())
        for i in range(num_ouputs):
            shape = exe_module.get_output_maximum_shape(i)
            ys.append(torch.empty(shape).cuda().half())
        exe_module.run_with_tensors(inputs, ys, graph_mode=False)
        return ys[0].float()

    def vae_inference(self, vae_input):
        exe_module = self.vae_ait_exe
        inputs = [torch.permute(vae_input, (0, 2, 3, 1)).contiguous().cuda().half()]
        ys = []
        num_ouputs = len(exe_module.get_output_name_to_index_map())
        for i in range(num_ouputs):
            shape = exe_module.get_output_maximum_shape(i)
            ys.append(torch.empty(shape).cuda().half())
        exe_module.run_with_tensors(inputs, ys, graph_mode=False)
        vae_out = ys[0].permute((0, 3, 1, 2)).float()
        return vae_out        

    def enable_vae_slicing(self):
        r"""
        Enable sliced VAE decoding.

        When this option is enabled, the VAE will split the input tensor in slices to compute decoding in several
        steps. This is useful to save some memory and allow larger batch sizes.
        """
        self.vae.enable_slicing()

    def disable_vae_slicing(self):
        r"""
        Disable sliced VAE decoding. If `enable_vae_slicing` was previously invoked, this method will go back to
        computing decoding in one step.
        """
        self.vae.disable_slicing()

    def enable_sequential_cpu_offload(self, gpu_id=0):
        r"""
        Offloads all models to CPU using accelerate, significantly reducing memory usage. When called, unet,
        text_encoder, vae and safety checker have their state dicts saved to CPU and then are moved to a
        `torch.device('meta') and loaded to GPU only when their specific submodule has its `forward` method called.
        """
        if is_accelerate_available():
            from accelerate import cpu_offload
        else:
            raise ImportError("Please install accelerate via `pip install accelerate`")


        device = torch.device(f"cuda:{gpu_id}")

        for cpu_offloaded_model in [self.unet, self.text_encoder, self.vae, self.depth_estimator]:
            if cpu_offloaded_model is not None:
                cpu_offload(cpu_offloaded_model, device)

        if self.safety_checker is not None:
            # TODO(Patrick) - there is currently a bug with cpu offload of nn.Parameter in accelerate
            # fix by only offloading self.safety_checker for now
            cpu_offload(self.safety_checker.vision_model, device)

    @property
    def _execution_device(self):
        r"""
        Returns the device on which the pipeline's models will be executed. After calling
        `pipeline.enable_sequential_cpu_offload()` the execution device can only be inferred from Accelerate's module
        hooks.
        """
        if self.device != torch.device("meta") or not hasattr(self.unet, "_hf_hook"):
            return self.device
        for module in self.unet.modules():
            if (
                hasattr(module, "_hf_hook")
                and hasattr(module._hf_hook, "execution_device")
                and module._hf_hook.execution_device is not None
            ):
                return torch.device(module._hf_hook.execution_device)
        return self.device

    def _encode_prompt(self, prompt, text_embeddings=None, device="cuda", num_images_per_prompt=1, do_classifier_free_guidance=False, negative_prompt=""):
        r"""
        Encodes the prompt into text encoder hidden states.

        Args:
            prompt (`str` or `list(int)`):
                prompt to be encoded
            device: (`torch.device`):
                torch device
            num_images_per_prompt (`int`):
                number of images that should be generated per prompt
            do_classifier_free_guidance (`bool`):
                whether to use classifier free guidance or not
            negative_prompt (`str` or `List[str]`):
                The prompt or prompts not to guide the image generation. Ignored when not using guidance (i.e., ignored
                if `guidance_scale` is less than `1`).
        """
        batch_size = len(prompt) if isinstance(prompt, list) else 1

        if text_embeddings is None:
            text_inputs = self.tokenizer(
                prompt,
                padding="max_length",
                max_length=self.tokenizer.model_max_length,
                truncation=True,
                return_tensors="pt",
            )
            text_input_ids = text_inputs.input_ids
            untruncated_ids = self.tokenizer(prompt, padding="max_length", return_tensors="pt").input_ids

            if not torch.equal(text_input_ids, untruncated_ids):
                removed_text = self.tokenizer.batch_decode(untruncated_ids[:, self.tokenizer.model_max_length - 1 : -1])
                logger.warning(
                    "The following part of your input was truncated because CLIP can only handle sequences up to"
                    f" {self.tokenizer.model_max_length} tokens: {removed_text}"
                )

            if hasattr(self.text_encoder.config, "use_attention_mask") and self.text_encoder.config.use_attention_mask:
                attention_mask = text_inputs.attention_mask.to(device)
            else:
                attention_mask = None

            text_embeddings = self.text_encoder(
                text_input_ids.to(device),
                attention_mask=attention_mask,
            )
            text_embeddings = text_embeddings[0]

            # duplicate text embeddings for each generation per prompt, using mps friendly method
            bs_embed, seq_len, _ = text_embeddings.shape
            text_embeddings = text_embeddings.repeat(1, num_images_per_prompt, 1)
            text_embeddings = text_embeddings.view(bs_embed * num_images_per_prompt, seq_len, -1)

        # get unconditional embeddings for classifier free guidance
        if do_classifier_free_guidance:
            # embed negative prompt
            uncond_embeddings = self.init_uncond_embeddings(negative_prompt, device).to(text_embeddings.device)

            # duplicate unconditional embeddings for each generation per prompt, using mps friendly method
            seq_len = uncond_embeddings.shape[1]
            uncond_embeddings = uncond_embeddings.repeat(1, num_images_per_prompt, 1)
            uncond_embeddings = uncond_embeddings.view(batch_size * num_images_per_prompt, seq_len, -1)

            # For classifier free guidance, we need to do two forward passes.
            # Here we concatenate the unconditional and text embeddings into a single batch
            # to avoid doing two forward passes
            text_embeddings = torch.cat([uncond_embeddings, text_embeddings])
        return text_embeddings
    
    def init_uncond_embeddings(self, negative_prompt, device="cuda"):        
        if negative_prompt in self.uncond_embeddings_table:
            uncond_embeddings = self.uncond_embeddings_table[negative_prompt]
        else:
            uncond_tokens: List[str]
            if negative_prompt is None:
                uncond_tokens = [""] * batch_size
            elif isinstance(negative_prompt, str):
                uncond_tokens = [negative_prompt]
            elif batch_size != len(negative_prompt):
                raise ValueError(
                    f"`negative_prompt`: {negative_prompt} has batch size {len(negative_prompt)}, but `prompt`:"
                    f" {prompt} has batch size {batch_size}. Please make sure that passed `negative_prompt` matches"
                    " the batch size of `prompt`."
                )
            else:
                uncond_tokens = negative_prompt

            uncond_input = self.tokenizer(
                uncond_tokens,
                padding="max_length",
                max_length=self.tokenizer.model_max_length,
                truncation=True,
                return_tensors="pt",
            )

            if hasattr(self.text_encoder.config, "use_attention_mask") and self.text_encoder.config.use_attention_mask:
                attention_mask = uncond_input.attention_mask.to(device)
            else:
                attention_mask = None

            uncond_embeddings = self.text_encoder(
                uncond_input.input_ids.to(device),
                attention_mask=attention_mask,
            )
            uncond_embeddings = uncond_embeddings[0]
            self.uncond_embeddings_table[negative_prompt] = uncond_embeddings.cpu()
        return uncond_embeddings

    def run_safety_checker(self, image, device, dtype):
        if self.safety_checker is not None:
            safety_checker_input = self.feature_extractor(self.numpy_to_pil(image), return_tensors="pt").to(device)
            image, has_nsfw_concept = self.safety_checker(
                images=image, clip_input=safety_checker_input.pixel_values.to(dtype)
            )
        else:
            has_nsfw_concept = None
        return image, has_nsfw_concept

    def decode_latents(self, latents):
        latents = 1 / 0.18215 * latents
        image = self.vae.decode(latents).sample
        image = (image / 2 + 0.5).clamp(0, 1)
        # we always cast to float32 as this does not cause significant overhead and is compatible with bfloat16
        image = image.cpu().float()
        return image

    def prepare_extra_step_kwargs(self, generator, eta):
        # prepare extra kwargs for the scheduler step, since not all schedulers have the same signature
        # eta (η) is only used with the DDIMScheduler, it will be ignored for other schedulers.
        # eta corresponds to η in DDIM paper: https://arxiv.org/abs/2010.02502
        # and should be between [0, 1]

        accepts_eta = "eta" in set(inspect.signature(self.scheduler.step).parameters.keys())
        extra_step_kwargs = {}
        if accepts_eta:
            extra_step_kwargs["eta"] = eta

        # check if the scheduler accepts generator
        accepts_generator = "generator" in set(inspect.signature(self.scheduler.step).parameters.keys())
        if accepts_generator:
            extra_step_kwargs["generator"] = generator
        return extra_step_kwargs

    def check_inputs(self, prompt, height, width, callback_steps):
        #if not isinstance(prompt, str) and not isinstance(prompt, list):
        #    raise ValueError(f"`prompt` has to be of type `str` or `list` but is {type(prompt)}")

        if height % 8 != 0 or width % 8 != 0:
            raise ValueError(f"`height` and `width` have to be divisible by 8 but are {height} and {width}.")

        if (callback_steps is None) or (
            callback_steps is not None and (not isinstance(callback_steps, int) or callback_steps <= 0)
        ):
            raise ValueError(
                f"`callback_steps` has to be a positive integer but is {callback_steps} of type"
                f" {type(callback_steps)}."
            )

    def prepare_latents(self, batch_size, num_channels_latents, height, width, dtype, device, generator, latents=None):
        shape = (batch_size, num_channels_latents, height // self.vae_scale_factor, width // self.vae_scale_factor)
        if latents is None:
            if device.type == "mps":
                # randn does not work reproducibly on mps
                latents = torch.randn(shape, generator=generator, device="cpu", dtype=dtype).to(device)
            else:
                latents = torch.randn(shape, generator=generator, device=device, dtype=dtype)
        else:
            if latents.shape != shape:
                raise ValueError(f"Unexpected latents shape, got {latents.shape}, expected {shape}")
            latents = latents.to(device)

        # scale the initial noise by the standard deviation required by the scheduler
        latents = latents * self.scheduler.init_noise_sigma
        return latents

    @torch.no_grad()
    def __call__(
        self,
        prompt: Union[str, List[str]] = None,
        text_embeddings: Optional[torch.Tensor] = None,
        height: int = 512,
        width: int = 512,
        num_inference_steps: int = 50,
        guidance_scale: float = 7.5,
        negative_prompt: Optional[Union[str, List[str]]] = None,
        num_images_per_prompt: Optional[int] = 1,
        eta: float = 0.0,
        generator: Optional[torch.Generator] = None,
        latents: Optional[torch.FloatTensor] = None,
        output_type: Optional[str] = "pil",
        return_dict: bool = True,
        callback: Optional[Callable[[int, int, torch.FloatTensor], None]] = None,
        callback_steps: Optional[int] = 1,
        
        estimate_depth: bool = False,
        depth_map: Optional[torch.FloatTensor] = None,
        start_img: Optional[torch.Tensor] = None,
        img2img_strength: Optional[float] = None,
        seed=None,
        verbose=True,
        noise: Optional[torch.Tensor] = None,
        loss_callbacks: Optional[List] = None,
        mask_img: Optional = None,
    ):
        r"""
        Function invoked when calling the pipeline for generation.

        Args:
            prompt (`str` or `List[str]`):
                The prompt or prompts to guide the image generation.
            height (`int`, *optional*, defaults to self.unet.config.sample_size * self.vae_scale_factor):
                The height in pixels of the generated image.
            width (`int`, *optional*, defaults to self.unet.config.sample_size * self.vae_scale_factor):
                The width in pixels of the generated image.
            num_inference_steps (`int`, *optional*, defaults to 50):
                The number of denoising steps. More denoising steps usually lead to a higher quality image at the
                expense of slower inference.
            guidance_scale (`float`, *optional*, defaults to 7.5):
                Guidance scale as defined in [Classifier-Free Diffusion Guidance](https://arxiv.org/abs/2207.12598).
                `guidance_scale` is defined as `w` of equation 2. of [Imagen
                Paper](https://arxiv.org/pdf/2205.11487.pdf). Guidance scale is enabled by setting `guidance_scale >
                1`. Higher guidance scale encourages to generate images that are closely linked to the text `prompt`,
                usually at the expense of lower image quality.
            negative_prompt (`str` or `List[str]`, *optional*):
                The prompt or prompts not to guide the image generation. Ignored when not using guidance (i.e., ignored
                if `guidance_scale` is less than `1`).
            num_images_per_prompt (`int`, *optional*, defaults to 1):
                The number of images to generate per prompt.
            eta (`float`, *optional*, defaults to 0.0):
                Corresponds to parameter eta (η) in the DDIM paper: https://arxiv.org/abs/2010.02502. Only applies to
                [`schedulers.DDIMScheduler`], will be ignored for others.
            generator (`torch.Generator`, *optional*):
                A [torch generator](https://pytorch.org/docs/stable/generated/torch.Generator.html) to make generation
                deterministic.
            latents (`torch.FloatTensor`, *optional*):
                Pre-generated noisy latents, sampled from a Gaussian distribution, to be used as inputs for image
                generation. Can be used to tweak the same generation with different prompts. If not provided, a latents
                tensor will ge generated by sampling using the supplied random `generator`.
            output_type (`str`, *optional*, defaults to `"pil"`):
                The output format of the generate image. Choose between
                [PIL](https://pillow.readthedocs.io/en/stable/): `PIL.Image.Image` or `np.array`.
            return_dict (`bool`, *optional*, defaults to `True`):
                Whether or not to return a [`~pipelines.stable_diffusion.StableDiffusionPipelineOutput`] instead of a
                plain tuple.
            callback (`Callable`, *optional*):
                A function that will be called every `callback_steps` steps during inference. The function will be
                called with the following arguments: `callback(step: int, timestep: int, latents: torch.FloatTensor)`.
            callback_steps (`int`, *optional*, defaults to 1):
                The frequency at which the `callback` function will be called. If not specified, the callback will be
                called at every step.

        Returns:
            [`~pipelines.stable_diffusion.StableDiffusionPipelineOutput`] or `tuple`:
            [`~pipelines.stable_diffusion.StableDiffusionPipelineOutput`] if `return_dict` is True, otherwise a `tuple.
            When returning a tuple, the first element is a list with the generated images, and the second element is a
            list of `bool`s denoting whether the corresponding generated image likely represents "not-safe-for-work"
            (nsfw) content, according to the `safety_checker`.
        """
        # 0.0 set seed
        if seed is not None:
            self.set_seed(seed)
        
        # 0. Default height and width to unet
        height = height or self.unet.config.sample_size * self.vae_scale_factor
        width = width or self.unet.config.sample_size * self.vae_scale_factor

        # 1. Check inputs. Raise error if not correct
        self.check_inputs(prompt, height, width, callback_steps)

        # 2. Define call parameters
        if prompt is None:
            batch_size = len(text_embeddings)
        else:
            batch_size = 1 if isinstance(prompt, str) else len(prompt)
        device = self._execution_device
        # here `guidance_scale` is defined analog to the guidance weight `w` of equation (2)
        # of the Imagen paper: https://arxiv.org/pdf/2205.11487.pdf . `guidance_scale = 1`
        # corresponds to doing no classifier free guidance.
        do_classifier_free_guidance = guidance_scale > 1.0

        # 3. Encode input prompt
        text_embeddings = self._encode_prompt(
            prompt, text_embeddings, device, num_images_per_prompt, do_classifier_free_guidance, negative_prompt
        )
        
        # 4. Prepare depth mask
        if estimate_depth:
            depth_mask = self.prepare_depth_map(
                width,
                height,
                start_img,
                depth_map,
                batch_size * num_images_per_prompt,
                do_classifier_free_guidance,
                text_embeddings.dtype,
                device,
            )
        else:
            depth_mask = None
        self.depth_mask = depth_mask
            

        # 5. Prepare timesteps
        self.scheduler.set_timesteps(num_inference_steps, device=device)
        timesteps = self.scheduler.timesteps

        # 6. Prepare latent variables
        latents, init_latents, timesteps, noise = self.get_start_latents(width, height, 
                                                                        batch_size * num_images_per_prompt, 
                                                                        generator, text_embeddings, device, 
                                                                        start_img, noise, img2img_strength, 
                                                                        latents, num_inference_steps
                                                                       )
        
        # 7 prepare mask
        # Prepare mask latent
        if mask_img:
            vae_scale_factor = 2 ** (len(self.vae.config.block_out_channels) - 1)
            mask_img = preprocess_mask(mask_img, scale_factor=vae_scale_factor)
            mask = mask_img.to(device=self.device, dtype=latents.dtype)
        else:
            mask = None
        

        # 8. Prepare extra step kwargs. TODO: Logic should ideally just be moved out of the pipeline
        extra_step_kwargs = self.prepare_extra_step_kwargs(generator, eta)

        # 9. Denoising loop
        num_warmup_steps = len(timesteps) - num_inference_steps * self.scheduler.order
        self.set_progress_bar_config(disable=not verbose)
        
        
        with self.progress_bar(total=num_inference_steps) as progress_bar:
            for i, t in enumerate(timesteps):
                # expand the latents if we are doing classifier free guidance
                latent_model_input = torch.cat([latents] * 2) if do_classifier_free_guidance else latents
                latent_model_input = self.scheduler.scale_model_input(latent_model_input, t)
                if depth_mask is not None:
                    latent_model_input = torch.cat([latent_model_input, depth_mask], dim=1)

                # predict the noise residual
                if self.use_compiled:
                    # predict the noise residual
                    noise_pred = self.unet_inference(latent_model_input, t, encoder_hidden_states=text_embeddings)
                else:
                    noise_pred = self.unet(latent_model_input, t, encoder_hidden_states=text_embeddings).sample
                    
                
                # perform guidance
                if do_classifier_free_guidance:
                    noise_pred_uncond, noise_pred_text = noise_pred.chunk(2)
                    noise_pred = noise_pred_uncond + guidance_scale * (noise_pred_text - noise_pred_uncond)

                # compute the previous noisy sample x_t -> x_t-1
                latents = self.scheduler.step(noise_pred, t, latents, **extra_step_kwargs).prev_sample

                # call the callback, if provided
                if i == len(timesteps) - 1 or ((i + 1) > num_warmup_steps and (i + 1) % self.scheduler.order == 0):
                    progress_bar.update()
                    if callback is not None and i % callback_steps == 0:
                        callback(i, t, latents)
                   
                # mask latents
                if mask is not None:
                    init_latents_proper = self.scheduler.add_noise(init_latents, noise, torch.tensor([t]))
                    # import ipdb; ipdb.set_trace()
                    latents = (init_latents_proper * mask) + (latents * (1 - mask)) 
                    

        # 10. Post-processing
        image = self.decode_latents(latents.to(text_embeddings.dtype))

        # 11. Run safety checker
        image, has_nsfw_concept = self.run_safety_checker(image, device, text_embeddings.dtype)

        # 12. Convert to PIL
        if output_type == "pil":
            image = image.permute(0, 2, 3, 1).numpy()
            image = self.numpy_to_pil(image)
        elif output_type == "numpy":
            image = image.permute(0, 2, 3, 1).numpy()

        if not return_dict:
            return (image, has_nsfw_concept)

        return StableDiffusionPipelineOutput(images=image, nsfw_content_detected=has_nsfw_concept)

    def get_start_latents(self, width, height, 
                          batch_size, generator, 
                          text_embeddings, device, 
                          start_img, noise, 
                          img2img_strength, latents, 
                          num_inference_steps):    
        # get the initial random noise unless the user supplied it

        # Unlike in other pipelines, latents need to be generated in the target device
        # for 1-to-1 results reproducibility with the CompVis implementation.
        # However this currently doesn't work in `mps`.
        offset = self.scheduler.config.get("steps_offset", 0)
        # create starting image/noise
        if noise is None:
            noise = self.sample_noise(width, height, batch_size=batch_size, generator=generator, dtype=text_embeddings.dtype, device=device)
            noise = noise[:, :4]  # noise is sampled by in_channels, so we need to eliminate one channel for depth
            
        t_start = 0
        init_latents = latents
        if latents is None:
            if start_img is None:
                latents = noise
                # if we use LMSDiscreteScheduler, let's make sure latents are mulitplied by sigmas
                if isinstance(self.scheduler, LMSDiscreteScheduler):
                    latents = latents * self.scheduler.init_noise_sigma#((self.scheduler.sigmas[t_start]**2 + 1) ** 0.5)  
                
                    
                init_latents = latents
                
            else:
                # encode start img with vae
                # make it torch tensor first
                if torch.is_tensor(start_img) and start_img.shape[-2] == noise.shape[-2]:
                    latents = start_img
                else:
                    latents = self.encode_image(start_img)
                    
                init_latents = latents
                
                #print("init latents shape: ", init_latents.shape)
                #print("noise shape:", noise.shape)
                # add noise
                if img2img_strength is not None and img2img_strength != 0:
                    # with img2img we skip the first (1-strength) * num_inference_steps steps, so we increase the total step count
                    num_inference_steps = int(np.ceil(num_inference_steps / img2img_strength))
                    # set schedule again according to updated steps
                    self.scheduler.set_timesteps(num_inference_steps)
                    
                    # now we calculate how many skeps are skipped (t_start) and at what point the noise is initialized (init_timestep)
                    init_timestep = int(num_inference_steps * img2img_strength) + offset
                    t_start = num_inference_steps - init_timestep
                    
                    timesteps = self.scheduler.timesteps[t_start]
                    timesteps = torch.tensor([timesteps] * batch_size, device=device)
                    # add noise to latents using the timesteps 
                    latents = self.scheduler.add_noise(latents, noise, timesteps)
        timesteps_tensor = self.scheduler.timesteps[t_start:].to(device)
        return latents, init_latents, timesteps_tensor, noise
    
    def sample_noise(self, width=512, height=512, batch_size=1, generator=None, dtype=None, device="cpu", seed=None):
        if seed is not None:
            generator = torch.Generator()
            generator.manual_seed(seed)
        latents = torch.randn(batch_size, self.in_channels,
                                  height // 8, width // 8, generator=generator, device=device, dtype=dtype)
        return latents
    
    @torch.no_grad()
    def embed_prompts(self, prompts, weights=None, device="cpu"):
        if not isinstance(prompts, list):
            prompts = [prompts]
        text_embeddings = []
        for prompt in prompts:
            text_input = self.tokenizer(
                prompt,
                padding="max_length",
                max_length=self.tokenizer.model_max_length,
                return_tensors="pt",
            )
            text_input_ids = text_input.input_ids
            # check for truncation
            if text_input_ids.shape[-1] > self.tokenizer.model_max_length:
                removed_text = self.tokenizer.batch_decode(text_input_ids[:, self.tokenizer.model_max_length :])
                logger.warning(
                    "The following part of your input was truncated because CLIP can only handle sequences up to"
                    f" {self.tokenizer.model_max_length} tokens: {removed_text}"
                )
                text_input_ids = text_input_ids[:, : self.tokenizer.model_max_length]
            
            if self.use_compiled:
                text_embedding = self.clip_inference(text_input_ids.to(device))
            else:
                text_embedding = self.text_encoder(text_input_ids.to(device))[0]                
            
            text_embeddings.append(text_embedding)
        if weights is None:
            text_embeddings = torch.mean(torch.stack(text_embeddings), 0)
        else:
            weights = torch.tensor(weights, device=text_embedding.device)
            normed_weights = weights / torch.sum(weights)
            text_embeddings = torch.sum(torch.stack(text_embeddings) * normed_weights, 0)
        return text_embeddings
    
    @torch.no_grad()
    def encode_image(self, image, torch_device=None, noise_strength_before_encode=None):
        if torch_device is None:
            torch_device = "cuda" if torch.cuda.is_available() else "cpu"
        if not torch.is_tensor(image):
            if not isinstance(image, np.ndarray):
                image = np.array(image)
            image = torch.from_numpy(image)
        if image.ndim == 3:
            image = image.unsqueeze(0)
        # reverse channel dimension
        if image.shape[-1] == 3:
            image = image.permute(0, 3, 1, 2)
        # make it float tensor between 0 and 1
        image = minmax(image)
        # add noise
        if noise_strength_before_encode is not None and noise_strength_before_encode > 0:
            image = (1 - noise_strength_before_encode) * image + noise_strength_before_encode * torch.randn_like(image)
        # clip to [0, 1]
        image = torch.clamp(image, 0, 1)
        # move to -1 to 1 for vae
        image = (image - 0.5) * 2
        # encode image
        latents = self.vae.encode(image.to(torch_device).to(self.vae.dtype)).latent_dist
        # encoded img is DiagonalGaussianDistribution, need to sample from it or we take the mean instead
        #latents = latents.sample()
        latents = latents.mean
        # norm latents
        latents = latents * 0.18215
        return latents
    
    def decode_image(self, latents, output_type="pil", device=None):
        if device is None:
            device = "cuda" if torch.cuda.is_available() else "cpu"
        if output_type == "latent":
            return latents.detach().cpu()
        latents = latents / 0.18215
        if self.use_compiled:
            image = self.vae_inference(latents.to(device))
        else:
            image = self.vae.decode(latents.to(device))["sample"]
            
        image = (image / 2 + 0.5).float().clamp(0, 1)
        image = image.cpu()
        
        if output_type == "pil":
            image = self.numpy_to_pil(image.permute(0, 2, 3, 1).numpy())
        elif output_type == "numpy":
            image = image.permute(0, 2, 3, 1).numpy()
        return image
    
    def prepare_depth_map(self, width, height, image, depth_map, batch_size, do_classifier_free_guidance, dtype, device):
        if image is None and depth_map is None:
            return None
        
        if isinstance(image, PIL.Image.Image):
            width, height = image.size
            width, height = map(lambda dim: dim - dim % 32, (width, height))  # resize to integer multiple of 32
            image = image.resize((width, height), resample=PIL_INTERPOLATION["lanczos"])
            #width, height = image.size
        elif image is not None:
            image = [img for img in image]
            #width, height = image[0].shape[-2:]

        if depth_map is None:
            pixel_values = self.feature_extractor(images=image, return_tensors="pt").pixel_values
            pixel_values = pixel_values.to(device=device)
            
            # The DPT-Hybrid model uses batch-norm layers which are not compatible with fp16.
            # So we use `torch.autocast` here for half precision inference.
            cast_dtype = torch.float16 if dtype == torch.bfloat16 else dtype
            context_manger = torch.autocast("cuda", dtype=cast_dtype) if device.type == "cuda" else contextlib.nullcontext()
            with context_manger:
                depth_map = self.depth_estimator(pixel_values).predicted_depth            

        depth_map = torch.nn.functional.interpolate(
<<<<<<< HEAD
            depth_map.squeeze().unsqueeze(0).unsqueeze(0),
=======
            depth_map.squeeze().unsqueeze(0).unsqueeze(1),
>>>>>>> 9e845701
            size=(height // self.vae_scale_factor, width // self.vae_scale_factor),
            mode="bicubic",
            align_corners=False,
        )
            
        depth_min = torch.amin(depth_map, dim=[1, 2, 3], keepdim=True)
        depth_max = torch.amax(depth_map, dim=[1, 2, 3], keepdim=True)
        depth_map = 2.0 * (depth_map - depth_min) / (depth_max - depth_min) - 1.0
        depth_map = depth_map.to(dtype)

        # duplicate mask and masked_image_latents for each generation per prompt, using mps friendly method
        if depth_map.shape[0] < batch_size:
            depth_map = depth_map.repeat(batch_size, 1, 1, 1)

        depth_map = torch.cat([depth_map] * 2) if do_classifier_free_guidance else depth_map
        depth_map = depth_map.to(device=device, dtype=dtype)
        
        return depth_map
    
    def set_seed(self, seed):
        torch.manual_seed(seed)
        torch.cuda.manual_seed(seed)
        np.random.seed(seed)
        random.seed(seed)
        
        
        
def extra_loss_guidance():
    if loss_callbacks is not None and len(loss_callbacks) > 0:
        with torch.enable_grad():
            grads = torch.zeros_like(latents)
            step_index = self.scheduler.get_current_step(t)
            sigma = self.scheduler.sigmas[step_index]
            #denoised_images = None
            for callback_dict in loss_callbacks:
                if callback_dict["frequency"] is not None and i % callback_dict["frequency"] == 0:
                    # Requires grad on the latents
                    latents = latents.detach().requires_grad_()
                    if callback_dict["apply_to_image"]:
                        # Get the predicted x0:
                        if scheduler_step_before_callbacks:
                            latents_x0 = latents
                        else:
                            if use_callbacks_simple_step:
                                # do simple step
                                latents_x0 = latents - sigma * noise_pred
                            else:
                                # actually use the scheduler step
                                latents_x0 = self.scheduler.step(noise_pred, t, latents, **extra_step_kwargs).prev_sample

                        # Decode to image space
                        #denoised_images = self.vae.decode((1 / 0.18215) * latents_x0) / 2 + 0.5  # (0, 1)
                        #if denoised_images is None:  
                        denoised_images = self.vae.decode(latents_x0 / 0.18215)["sample"] / 2 + 0.5  # (0, 1)

                        # Calculate loss
                        loss = callback_dict["loss_function"](denoised_images)
                    else:
                        loss = callback_dict["loss_function"](latents)
                    # Get gradient
                    cond_grad = -torch.autograd.grad(loss * callback_dict["weight"], latents)[0] 
                    # Modify the latents based on this gradient
                    grads += cond_grad * callback_dict["lr"]

            latents = latents.detach() + grads * sigma**2<|MERGE_RESOLUTION|>--- conflicted
+++ resolved
@@ -986,11 +986,7 @@
                 depth_map = self.depth_estimator(pixel_values).predicted_depth            
 
         depth_map = torch.nn.functional.interpolate(
-<<<<<<< HEAD
             depth_map.squeeze().unsqueeze(0).unsqueeze(0),
-=======
-            depth_map.squeeze().unsqueeze(0).unsqueeze(1),
->>>>>>> 9e845701
             size=(height // self.vae_scale_factor, width // self.vae_scale_factor),
             mode="bicubic",
             align_corners=False,
