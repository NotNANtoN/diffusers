--- conflicted
+++ resolved
@@ -12,10 +12,7 @@
 # See the License for the specific language governing permissions and
 # limitations under the License.
 
-<<<<<<< HEAD
 import os
-=======
->>>>>>> e4fe9413
 import inspect
 from typing import Callable, List, Optional, Union
 import random
@@ -28,18 +25,10 @@
 
 from diffusers.utils import is_accelerate_available
 from packaging import version
-<<<<<<< HEAD
 from transformers import CLIPFeatureExtractor, CLIPTextModel, CLIPTokenizer, DPTForDepthEstimation
 
 from ...configuration_utils import FrozenDict
 from ...models import AutoencoderKL, UNet2DConditionModel
-from ...pipeline_utils import DiffusionPipeline
-=======
-from transformers import CLIPFeatureExtractor, CLIPTextModel, CLIPTokenizer
-
-from ...configuration_utils import FrozenDict
-from ...models import AutoencoderKL, UNet2DConditionModel
->>>>>>> e4fe9413
 from ...schedulers import (
     DDIMScheduler,
     DPMSolverMultistepScheduler,
@@ -144,16 +133,10 @@
             EulerAncestralDiscreteScheduler,
             DPMSolverMultistepScheduler,
         ],
-<<<<<<< HEAD
         safety_checker: StableDiffusionSafetyChecker = None,
         feature_extractor: CLIPFeatureExtractor = None,
         requires_safety_checker: bool = False,
         depth_estimator: DPTForDepthEstimation = None,
-=======
-        safety_checker: StableDiffusionSafetyChecker,
-        feature_extractor: CLIPFeatureExtractor,
-        requires_safety_checker: bool = True,
->>>>>>> e4fe9413
     ):
         super().__init__()
 
@@ -221,13 +204,9 @@
             new_config["sample_size"] = 64
             unet._internal_dict = FrozenDict(new_config)
 
-<<<<<<< HEAD
         extra_modules = {}
         if depth_estimator is not None:
-            print("Add depth estimator!")
             extra_modules["depth_estimator"] = depth_estimator
-=======
->>>>>>> e4fe9413
         self.register_modules(
             vae=vae,
             text_encoder=text_encoder,
@@ -240,7 +219,6 @@
         )
         self.vae_scale_factor = 2 ** (len(self.vae.config.block_out_channels) - 1)
         self.register_to_config(requires_safety_checker=requires_safety_checker)
-<<<<<<< HEAD
         
         self.compile_dir = None
         self.in_channels = self.unet.in_channels
@@ -353,8 +331,6 @@
         exe_module.run_with_tensors(inputs, ys, graph_mode=False)
         vae_out = ys[0].permute((0, 3, 1, 2)).float()
         return vae_out        
-=======
->>>>>>> e4fe9413
 
     def enable_vae_slicing(self):
         r"""
@@ -382,8 +358,6 @@
             from accelerate import cpu_offload
         else:
             raise ImportError("Please install accelerate via `pip install accelerate`")
-<<<<<<< HEAD
-
 
         device = torch.device(f"cuda:{gpu_id}")
 
@@ -609,75 +583,6 @@
         loss_callbacks: Optional[List] = None,
         mask_img: Optional = None,
     ):
-=======
-
-        device = torch.device(f"cuda:{gpu_id}")
-
-        for cpu_offloaded_model in [self.unet, self.text_encoder, self.vae]:
-            if cpu_offloaded_model is not None:
-                cpu_offload(cpu_offloaded_model, device)
-
-        if self.safety_checker is not None:
-            # TODO(Patrick) - there is currently a bug with cpu offload of nn.Parameter in accelerate
-            # fix by only offloading self.safety_checker for now
-            cpu_offload(self.safety_checker.vision_model, device)
-
-    @property
-    def _execution_device(self):
->>>>>>> e4fe9413
-        r"""
-        Returns the device on which the pipeline's models will be executed. After calling
-        `pipeline.enable_sequential_cpu_offload()` the execution device can only be inferred from Accelerate's module
-        hooks.
-        """
-        if self.device != torch.device("meta") or not hasattr(self.unet, "_hf_hook"):
-            return self.device
-        for module in self.unet.modules():
-            if (
-                hasattr(module, "_hf_hook")
-                and hasattr(module._hf_hook, "execution_device")
-                and module._hf_hook.execution_device is not None
-            ):
-                return torch.device(module._hf_hook.execution_device)
-        return self.device
-
-    def _encode_prompt(self, prompt, device, num_images_per_prompt, do_classifier_free_guidance, negative_prompt):
-        r"""
-        Encodes the prompt into text encoder hidden states.
-
-        Args:
-<<<<<<< HEAD
-            prompt (`str` or `List[str]`):
-                The prompt or prompts to guide the image generation.
-            height (`int`, *optional*, defaults to self.unet.config.sample_size * self.vae_scale_factor):
-                The height in pixels of the generated image.
-            width (`int`, *optional*, defaults to self.unet.config.sample_size * self.vae_scale_factor):
-                The width in pixels of the generated image.
-            num_inference_steps (`int`, *optional*, defaults to 50):
-                The number of denoising steps. More denoising steps usually lead to a higher quality image at the
-                expense of slower inference.
-            guidance_scale (`float`, *optional*, defaults to 7.5):
-                Guidance scale as defined in [Classifier-Free Diffusion Guidance](https://arxiv.org/abs/2207.12598).
-                `guidance_scale` is defined as `w` of equation 2. of [Imagen
-                Paper](https://arxiv.org/pdf/2205.11487.pdf). Guidance scale is enabled by setting `guidance_scale >
-                1`. Higher guidance scale encourages to generate images that are closely linked to the text `prompt`,
-                usually at the expense of lower image quality.
-            negative_prompt (`str` or `List[str]`, *optional*):
-=======
-            prompt (`str` or `list(int)`):
-                prompt to be encoded
-            device: (`torch.device`):
-                torch device
-            num_images_per_prompt (`int`):
-                number of images that should be generated per prompt
-            do_classifier_free_guidance (`bool`):
-                whether to use classifier free guidance or not
-            negative_prompt (`str` or `List[str]`):
->>>>>>> e4fe9413
-                The prompt or prompts not to guide the image generation. Ignored when not using guidance (i.e., ignored
-                if `guidance_scale` is less than `1`).
-        """
-<<<<<<< HEAD
         # 0.0 set seed
         if seed is not None:
             self.set_seed(seed)
@@ -699,63 +604,7 @@
         # of the Imagen paper: https://arxiv.org/pdf/2205.11487.pdf . `guidance_scale = 1`
         # corresponds to doing no classifier free guidance.
         do_classifier_free_guidance = guidance_scale > 1.0
-=======
-        batch_size = len(prompt) if isinstance(prompt, list) else 1
-
-        text_inputs = self.tokenizer(
-            prompt,
-            padding="max_length",
-            max_length=self.tokenizer.model_max_length,
-            truncation=True,
-            return_tensors="pt",
-        )
-        text_input_ids = text_inputs.input_ids
-        untruncated_ids = self.tokenizer(prompt, padding="longest", return_tensors="pt").input_ids
-
-        if untruncated_ids.shape[-1] >= text_input_ids.shape[-1] and not torch.equal(text_input_ids, untruncated_ids):
-            removed_text = self.tokenizer.batch_decode(untruncated_ids[:, self.tokenizer.model_max_length - 1 : -1])
-            logger.warning(
-                "The following part of your input was truncated because CLIP can only handle sequences up to"
-                f" {self.tokenizer.model_max_length} tokens: {removed_text}"
-            )
-
-        if hasattr(self.text_encoder.config, "use_attention_mask") and self.text_encoder.config.use_attention_mask:
-            attention_mask = text_inputs.attention_mask.to(device)
-        else:
-            attention_mask = None
-
-        text_embeddings = self.text_encoder(
-            text_input_ids.to(device),
-            attention_mask=attention_mask,
-        )
-        text_embeddings = text_embeddings[0]
-
-        # duplicate text embeddings for each generation per prompt, using mps friendly method
-        bs_embed, seq_len, _ = text_embeddings.shape
-        text_embeddings = text_embeddings.repeat(1, num_images_per_prompt, 1)
-        text_embeddings = text_embeddings.view(bs_embed * num_images_per_prompt, seq_len, -1)
-
-        # get unconditional embeddings for classifier free guidance
-        if do_classifier_free_guidance:
-            uncond_tokens: List[str]
-            if negative_prompt is None:
-                uncond_tokens = [""] * batch_size
-            elif type(prompt) is not type(negative_prompt):
-                raise TypeError(
-                    f"`negative_prompt` should be the same type to `prompt`, but got {type(negative_prompt)} !="
-                    f" {type(prompt)}."
-                )
-            elif isinstance(negative_prompt, str):
-                uncond_tokens = [negative_prompt]
-            elif batch_size != len(negative_prompt):
-                raise ValueError(
-                    f"`negative_prompt`: {negative_prompt} has batch size {len(negative_prompt)}, but `prompt`:"
-                    f" {prompt} has batch size {batch_size}. Please make sure that passed `negative_prompt` matches"
-                    " the batch size of `prompt`."
-                )
-            else:
-                uncond_tokens = negative_prompt
->>>>>>> e4fe9413
+
 
         # 3. Encode input prompt
         text_embeddings = self._encode_prompt(
@@ -774,7 +623,6 @@
                 text_embeddings.dtype,
                 device,
             )
-<<<<<<< HEAD
         else:
             depth_mask = None
 
@@ -799,7 +647,6 @@
         else:
             mask = None
         
-
         # 8. Prepare extra step kwargs. TODO: Logic should ideally just be moved out of the pipeline
         extra_step_kwargs = self.prepare_extra_step_kwargs(generator, eta)
 
@@ -858,28 +705,9 @@
 
         if not return_dict:
             return (image, has_nsfw_concept)
-=======
-
-            if hasattr(self.text_encoder.config, "use_attention_mask") and self.text_encoder.config.use_attention_mask:
-                attention_mask = uncond_input.attention_mask.to(device)
-            else:
-                attention_mask = None
-
-            uncond_embeddings = self.text_encoder(
-                uncond_input.input_ids.to(device),
-                attention_mask=attention_mask,
-            )
-            uncond_embeddings = uncond_embeddings[0]
-
-            # duplicate unconditional embeddings for each generation per prompt, using mps friendly method
-            seq_len = uncond_embeddings.shape[1]
-            uncond_embeddings = uncond_embeddings.repeat(1, num_images_per_prompt, 1)
-            uncond_embeddings = uncond_embeddings.view(batch_size * num_images_per_prompt, seq_len, -1)
->>>>>>> e4fe9413
 
         return StableDiffusionPipelineOutput(images=image, nsfw_content_detected=has_nsfw_concept)
 
-<<<<<<< HEAD
     def get_start_latents(self, width, height, 
                           batch_size, generator, 
                           text_embeddings, device, 
@@ -1020,233 +848,6 @@
         image = (image / 2 + 0.5).float().clamp(0, 1)
         image = image.cpu()
         
-=======
-        return text_embeddings
-
-    def run_safety_checker(self, image, device, dtype):
-        if self.safety_checker is not None:
-            safety_checker_input = self.feature_extractor(self.numpy_to_pil(image), return_tensors="pt").to(device)
-            image, has_nsfw_concept = self.safety_checker(
-                images=image, clip_input=safety_checker_input.pixel_values.to(dtype)
-            )
-        else:
-            has_nsfw_concept = None
-        return image, has_nsfw_concept
-
-    def decode_latents(self, latents):
-        latents = 1 / 0.18215 * latents
-        image = self.vae.decode(latents).sample
-        image = (image / 2 + 0.5).clamp(0, 1)
-        # we always cast to float32 as this does not cause significant overhead and is compatible with bfloa16
-        image = image.cpu().permute(0, 2, 3, 1).float().numpy()
-        return image
-
-    def prepare_extra_step_kwargs(self, generator, eta):
-        # prepare extra kwargs for the scheduler step, since not all schedulers have the same signature
-        # eta (η) is only used with the DDIMScheduler, it will be ignored for other schedulers.
-        # eta corresponds to η in DDIM paper: https://arxiv.org/abs/2010.02502
-        # and should be between [0, 1]
-
-        accepts_eta = "eta" in set(inspect.signature(self.scheduler.step).parameters.keys())
-        extra_step_kwargs = {}
-        if accepts_eta:
-            extra_step_kwargs["eta"] = eta
-
-        # check if the scheduler accepts generator
-        accepts_generator = "generator" in set(inspect.signature(self.scheduler.step).parameters.keys())
-        if accepts_generator:
-            extra_step_kwargs["generator"] = generator
-        return extra_step_kwargs
-
-    def check_inputs(self, prompt, height, width, callback_steps):
-        if not isinstance(prompt, str) and not isinstance(prompt, list):
-            raise ValueError(f"`prompt` has to be of type `str` or `list` but is {type(prompt)}")
-
-        if height % 8 != 0 or width % 8 != 0:
-            raise ValueError(f"`height` and `width` have to be divisible by 8 but are {height} and {width}.")
-
-        if (callback_steps is None) or (
-            callback_steps is not None and (not isinstance(callback_steps, int) or callback_steps <= 0)
-        ):
-            raise ValueError(
-                f"`callback_steps` has to be a positive integer but is {callback_steps} of type"
-                f" {type(callback_steps)}."
-            )
-
-    def prepare_latents(self, batch_size, num_channels_latents, height, width, dtype, device, generator, latents=None):
-        shape = (batch_size, num_channels_latents, height // self.vae_scale_factor, width // self.vae_scale_factor)
-        if isinstance(generator, list) and len(generator) != batch_size:
-            raise ValueError(
-                f"You have passed a list of generators of length {len(generator)}, but requested an effective batch"
-                f" size of {batch_size}. Make sure the batch size matches the length of the generators."
-            )
-
-        if latents is None:
-            rand_device = "cpu" if device.type == "mps" else device
-
-            if isinstance(generator, list):
-                shape = (1,) + shape[1:]
-                latents = [
-                    torch.randn(shape, generator=generator[i], device=rand_device, dtype=dtype)
-                    for i in range(batch_size)
-                ]
-                latents = torch.cat(latents, dim=0).to(device)
-            else:
-                latents = torch.randn(shape, generator=generator, device=rand_device, dtype=dtype).to(device)
-        else:
-            if latents.shape != shape:
-                raise ValueError(f"Unexpected latents shape, got {latents.shape}, expected {shape}")
-            latents = latents.to(device)
-
-        # scale the initial noise by the standard deviation required by the scheduler
-        latents = latents * self.scheduler.init_noise_sigma
-        return latents
-
-    @torch.no_grad()
-    def __call__(
-        self,
-        prompt: Union[str, List[str]],
-        height: Optional[int] = None,
-        width: Optional[int] = None,
-        num_inference_steps: int = 50,
-        guidance_scale: float = 7.5,
-        negative_prompt: Optional[Union[str, List[str]]] = None,
-        num_images_per_prompt: Optional[int] = 1,
-        eta: float = 0.0,
-        generator: Optional[Union[torch.Generator, List[torch.Generator]]] = None,
-        latents: Optional[torch.FloatTensor] = None,
-        output_type: Optional[str] = "pil",
-        return_dict: bool = True,
-        callback: Optional[Callable[[int, int, torch.FloatTensor], None]] = None,
-        callback_steps: Optional[int] = 1,
-    ):
-        r"""
-        Function invoked when calling the pipeline for generation.
-
-        Args:
-            prompt (`str` or `List[str]`):
-                The prompt or prompts to guide the image generation.
-            height (`int`, *optional*, defaults to self.unet.config.sample_size * self.vae_scale_factor):
-                The height in pixels of the generated image.
-            width (`int`, *optional*, defaults to self.unet.config.sample_size * self.vae_scale_factor):
-                The width in pixels of the generated image.
-            num_inference_steps (`int`, *optional*, defaults to 50):
-                The number of denoising steps. More denoising steps usually lead to a higher quality image at the
-                expense of slower inference.
-            guidance_scale (`float`, *optional*, defaults to 7.5):
-                Guidance scale as defined in [Classifier-Free Diffusion Guidance](https://arxiv.org/abs/2207.12598).
-                `guidance_scale` is defined as `w` of equation 2. of [Imagen
-                Paper](https://arxiv.org/pdf/2205.11487.pdf). Guidance scale is enabled by setting `guidance_scale >
-                1`. Higher guidance scale encourages to generate images that are closely linked to the text `prompt`,
-                usually at the expense of lower image quality.
-            negative_prompt (`str` or `List[str]`, *optional*):
-                The prompt or prompts not to guide the image generation. Ignored when not using guidance (i.e., ignored
-                if `guidance_scale` is less than `1`).
-            num_images_per_prompt (`int`, *optional*, defaults to 1):
-                The number of images to generate per prompt.
-            eta (`float`, *optional*, defaults to 0.0):
-                Corresponds to parameter eta (η) in the DDIM paper: https://arxiv.org/abs/2010.02502. Only applies to
-                [`schedulers.DDIMScheduler`], will be ignored for others.
-            generator (`torch.Generator`, *optional*):
-                One or a list of [torch generator(s)](https://pytorch.org/docs/stable/generated/torch.Generator.html)
-                to make generation deterministic.
-            latents (`torch.FloatTensor`, *optional*):
-                Pre-generated noisy latents, sampled from a Gaussian distribution, to be used as inputs for image
-                generation. Can be used to tweak the same generation with different prompts. If not provided, a latents
-                tensor will ge generated by sampling using the supplied random `generator`.
-            output_type (`str`, *optional*, defaults to `"pil"`):
-                The output format of the generate image. Choose between
-                [PIL](https://pillow.readthedocs.io/en/stable/): `PIL.Image.Image` or `np.array`.
-            return_dict (`bool`, *optional*, defaults to `True`):
-                Whether or not to return a [`~pipelines.stable_diffusion.StableDiffusionPipelineOutput`] instead of a
-                plain tuple.
-            callback (`Callable`, *optional*):
-                A function that will be called every `callback_steps` steps during inference. The function will be
-                called with the following arguments: `callback(step: int, timestep: int, latents: torch.FloatTensor)`.
-            callback_steps (`int`, *optional*, defaults to 1):
-                The frequency at which the `callback` function will be called. If not specified, the callback will be
-                called at every step.
-
-        Returns:
-            [`~pipelines.stable_diffusion.StableDiffusionPipelineOutput`] or `tuple`:
-            [`~pipelines.stable_diffusion.StableDiffusionPipelineOutput`] if `return_dict` is True, otherwise a `tuple.
-            When returning a tuple, the first element is a list with the generated images, and the second element is a
-            list of `bool`s denoting whether the corresponding generated image likely represents "not-safe-for-work"
-            (nsfw) content, according to the `safety_checker`.
-        """
-        # 0. Default height and width to unet
-        height = height or self.unet.config.sample_size * self.vae_scale_factor
-        width = width or self.unet.config.sample_size * self.vae_scale_factor
-
-        # 1. Check inputs. Raise error if not correct
-        self.check_inputs(prompt, height, width, callback_steps)
-
-        # 2. Define call parameters
-        batch_size = 1 if isinstance(prompt, str) else len(prompt)
-        device = self._execution_device
-        # here `guidance_scale` is defined analog to the guidance weight `w` of equation (2)
-        # of the Imagen paper: https://arxiv.org/pdf/2205.11487.pdf . `guidance_scale = 1`
-        # corresponds to doing no classifier free guidance.
-        do_classifier_free_guidance = guidance_scale > 1.0
-
-        # 3. Encode input prompt
-        text_embeddings = self._encode_prompt(
-            prompt, device, num_images_per_prompt, do_classifier_free_guidance, negative_prompt
-        )
-
-        # 4. Prepare timesteps
-        self.scheduler.set_timesteps(num_inference_steps, device=device)
-        timesteps = self.scheduler.timesteps
-
-        # 5. Prepare latent variables
-        num_channels_latents = self.unet.in_channels
-        latents = self.prepare_latents(
-            batch_size * num_images_per_prompt,
-            num_channels_latents,
-            height,
-            width,
-            text_embeddings.dtype,
-            device,
-            generator,
-            latents,
-        )
-
-        # 6. Prepare extra step kwargs. TODO: Logic should ideally just be moved out of the pipeline
-        extra_step_kwargs = self.prepare_extra_step_kwargs(generator, eta)
-
-        # 7. Denoising loop
-        num_warmup_steps = len(timesteps) - num_inference_steps * self.scheduler.order
-        with self.progress_bar(total=num_inference_steps) as progress_bar:
-            for i, t in enumerate(timesteps):
-                # expand the latents if we are doing classifier free guidance
-                latent_model_input = torch.cat([latents] * 2) if do_classifier_free_guidance else latents
-                latent_model_input = self.scheduler.scale_model_input(latent_model_input, t)
-
-                # predict the noise residual
-                noise_pred = self.unet(latent_model_input, t, encoder_hidden_states=text_embeddings).sample
-
-                # perform guidance
-                if do_classifier_free_guidance:
-                    noise_pred_uncond, noise_pred_text = noise_pred.chunk(2)
-                    noise_pred = noise_pred_uncond + guidance_scale * (noise_pred_text - noise_pred_uncond)
-
-                # compute the previous noisy sample x_t -> x_t-1
-                latents = self.scheduler.step(noise_pred, t, latents, **extra_step_kwargs).prev_sample
-
-                # call the callback, if provided
-                if i == len(timesteps) - 1 or ((i + 1) > num_warmup_steps and (i + 1) % self.scheduler.order == 0):
-                    progress_bar.update()
-                    if callback is not None and i % callback_steps == 0:
-                        callback(i, t, latents)
-
-        # 8. Post-processing
-        image = self.decode_latents(latents)
-
-        # 9. Run safety checker
-        image, has_nsfw_concept = self.run_safety_checker(image, device, text_embeddings.dtype)
-
-        # 10. Convert to PIL
->>>>>>> e4fe9413
         if output_type == "pil":
             image = self.numpy_to_pil(image.permute(0, 2, 3, 1).numpy())
         elif output_type == "numpy":
