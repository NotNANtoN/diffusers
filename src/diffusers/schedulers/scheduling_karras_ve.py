# Copyright 2022 NVIDIA and The HuggingFace Team. All rights reserved.
#
# Licensed under the Apache License, Version 2.0 (the "License");
# you may not use this file except in compliance with the License.
# You may obtain a copy of the License at
#
#     http://www.apache.org/licenses/LICENSE-2.0
#
# Unless required by applicable law or agreed to in writing, software
# distributed under the License is distributed on an "AS IS" BASIS,
# WITHOUT WARRANTIES OR CONDITIONS OF ANY KIND, either express or implied.
# See the License for the specific language governing permissions and
# limitations under the License.


from dataclasses import dataclass
from typing import Optional, Tuple, Union

import numpy as np
import torch

from ..configuration_utils import ConfigMixin, register_to_config
<<<<<<< HEAD
from ..utils import BaseOutput
=======
from ..utils import BaseOutput, deprecate
>>>>>>> 147b9fda
from .scheduling_utils import SchedulerMixin


@dataclass
class KarrasVeOutput(BaseOutput):
    """
    Output class for the scheduler's step function output.

    Args:
        prev_sample (`torch.FloatTensor` of shape `(batch_size, num_channels, height, width)` for images):
            Computed sample (x_{t-1}) of previous timestep. `prev_sample` should be used as next model input in the
            denoising loop.
        derivative (`torch.FloatTensor` of shape `(batch_size, num_channels, height, width)` for images):
            Derivative of predicted original image sample (x_0).
        pred_original_sample (`torch.FloatTensor` of shape `(batch_size, num_channels, height, width)` for images):
            The predicted denoised sample (x_{0}) based on the model output from the current timestep.
            `pred_original_sample` can be used to preview progress or for guidance.
    """

    prev_sample: torch.FloatTensor
    derivative: torch.FloatTensor
    pred_original_sample: Optional[torch.FloatTensor] = None


class KarrasVeScheduler(SchedulerMixin, ConfigMixin):
    """
    Stochastic sampling from Karras et al. [1] tailored to the Variance-Expanding (VE) models [2]. Use Algorithm 2 and
    the VE column of Table 1 from [1] for reference.

    [1] Karras, Tero, et al. "Elucidating the Design Space of Diffusion-Based Generative Models."
    https://arxiv.org/abs/2206.00364 [2] Song, Yang, et al. "Score-based generative modeling through stochastic
    differential equations." https://arxiv.org/abs/2011.13456

    [`~ConfigMixin`] takes care of storing all config attributes that are passed in the scheduler's `__init__`
    function, such as `num_train_timesteps`. They can be accessed via `scheduler.config.num_train_timesteps`.
    [`~ConfigMixin`] also provides general loading and saving functionality via the [`~ConfigMixin.save_config`] and
    [`~ConfigMixin.from_config`] functions.

    For more details on the parameters, see the original paper's Appendix E.: "Elucidating the Design Space of
    Diffusion-Based Generative Models." https://arxiv.org/abs/2206.00364. The grid search values used to find the
    optimal {s_noise, s_churn, s_min, s_max} for a specific model are described in Table 5 of the paper.

    Args:
        sigma_min (`float`): minimum noise magnitude
        sigma_max (`float`): maximum noise magnitude
        s_noise (`float`): the amount of additional noise to counteract loss of detail during sampling.
            A reasonable range is [1.000, 1.011].
        s_churn (`float`): the parameter controlling the overall amount of stochasticity.
            A reasonable range is [0, 100].
        s_min (`float`): the start value of the sigma range where we add noise (enable stochasticity).
            A reasonable range is [0, 10].
        s_max (`float`): the end value of the sigma range where we add noise.
            A reasonable range is [0.2, 80].
<<<<<<< HEAD
        tensor_format (`str`): whether the scheduler expects pytorch or numpy arrays.
=======
>>>>>>> 147b9fda

    """

    @register_to_config
    def __init__(
        self,
        sigma_min: float = 0.02,
        sigma_max: float = 100,
        s_noise: float = 1.007,
        s_churn: float = 80,
        s_min: float = 0.05,
        s_max: float = 50,
<<<<<<< HEAD
        tensor_format: str = "pt",
    ):
        # setable values
        self.num_inference_steps = None
        self.timesteps = None
        self.schedule = None  # sigma(t_i)
=======
        **kwargs,
    ):
        deprecate(
            "tensor_format",
            "0.6.0",
            "If you're running your code in PyTorch, you can safely remove this argument.",
            take_from=kwargs,
        )

        # standard deviation of the initial noise distribution
        self.init_noise_sigma = sigma_max

        # setable values
        self.num_inference_steps: int = None
        self.timesteps: np.IntTensor = None
        self.schedule: torch.FloatTensor = None  # sigma(t_i)

    def scale_model_input(self, sample: torch.FloatTensor, timestep: Optional[int] = None) -> torch.FloatTensor:
        """
        Ensures interchangeability with schedulers that need to scale the denoising model input depending on the
        current timestep.

        Args:
            sample (`torch.FloatTensor`): input sample
            timestep (`int`, optional): current timestep

        Returns:
            `torch.FloatTensor`: scaled input sample
        """
        return sample
>>>>>>> 147b9fda

    def set_timesteps(self, num_inference_steps: int, device: Union[str, torch.device] = None):
        """
        Sets the continuous timesteps used for the diffusion chain. Supporting function to be run before inference.

<<<<<<< HEAD
    def set_timesteps(self, num_inference_steps: int):
        """
        Sets the continuous timesteps used for the diffusion chain. Supporting function to be run before inference.

=======
>>>>>>> 147b9fda
        Args:
            num_inference_steps (`int`):
                the number of diffusion steps used when generating samples with a pre-trained model.

        """
        self.num_inference_steps = num_inference_steps
<<<<<<< HEAD
        self.timesteps = np.arange(0, self.num_inference_steps)[::-1].copy()
        self.schedule = [
=======
        timesteps = np.arange(0, self.num_inference_steps)[::-1].copy()
        self.timesteps = torch.from_numpy(timesteps).to(device)
        schedule = [
>>>>>>> 147b9fda
            (
                self.config.sigma_max**2
                * (self.config.sigma_min**2 / self.config.sigma_max**2) ** (i / (num_inference_steps - 1))
            )
            for i in self.timesteps
        ]
        self.schedule = torch.tensor(schedule, dtype=torch.float32, device=device)

    def add_noise_to_input(
<<<<<<< HEAD
        self, sample: Union[torch.FloatTensor, np.ndarray], sigma: float, generator: Optional[torch.Generator] = None
    ) -> Tuple[Union[torch.FloatTensor, np.ndarray], float]:
=======
        self, sample: torch.FloatTensor, sigma: float, generator: Optional[torch.Generator] = None
    ) -> Tuple[torch.FloatTensor, float]:
>>>>>>> 147b9fda
        """
        Explicit Langevin-like "churn" step of adding noise to the sample according to a factor gamma_i ≥ 0 to reach a
        higher noise level sigma_hat = sigma_i + gamma_i*sigma_i.

        TODO Args:
        """
        if self.config.s_min <= sigma <= self.config.s_max:
            gamma = min(self.config.s_churn / self.num_inference_steps, 2**0.5 - 1)
        else:
            gamma = 0

        # sample eps ~ N(0, S_noise^2 * I)
        eps = self.config.s_noise * torch.randn(sample.shape, generator=generator).to(sample.device)
        sigma_hat = sigma + gamma * sigma
        sample_hat = sample + ((sigma_hat**2 - sigma**2) ** 0.5 * eps)

        return sample_hat, sigma_hat

    def step(
        self,
        model_output: torch.FloatTensor,
        sigma_hat: float,
        sigma_prev: float,
<<<<<<< HEAD
        sample_hat: Union[torch.FloatTensor, np.ndarray],
=======
        sample_hat: torch.FloatTensor,
>>>>>>> 147b9fda
        return_dict: bool = True,
    ) -> Union[KarrasVeOutput, Tuple]:
        """
        Predict the sample at the previous timestep by reversing the SDE. Core function to propagate the diffusion
        process from the learned model outputs (most often the predicted noise).

        Args:
<<<<<<< HEAD
            model_output (`torch.FloatTensor` or `np.ndarray`): direct output from learned diffusion model.
            sigma_hat (`float`): TODO
            sigma_prev (`float`): TODO
            sample_hat (`torch.FloatTensor` or `np.ndarray`): TODO
=======
            model_output (`torch.FloatTensor`): direct output from learned diffusion model.
            sigma_hat (`float`): TODO
            sigma_prev (`float`): TODO
            sample_hat (`torch.FloatTensor`): TODO
>>>>>>> 147b9fda
            return_dict (`bool`): option for returning tuple rather than KarrasVeOutput class

            KarrasVeOutput: updated sample in the diffusion chain and derivative (TODO double check).
        Returns:
            [`~schedulers.scheduling_karras_ve.KarrasVeOutput`] or `tuple`:
            [`~schedulers.scheduling_karras_ve.KarrasVeOutput`] if `return_dict` is True, otherwise a `tuple`. When
            returning a tuple, the first element is the sample tensor.

        """

        pred_original_sample = sample_hat + sigma_hat * model_output
        derivative = (sample_hat - pred_original_sample) / sigma_hat
        sample_prev = sample_hat + (sigma_prev - sigma_hat) * derivative

        if not return_dict:
            return (sample_prev, derivative)

        return KarrasVeOutput(
            prev_sample=sample_prev, derivative=derivative, pred_original_sample=pred_original_sample
        )

    def step_correct(
        self,
        model_output: torch.FloatTensor,
        sigma_hat: float,
        sigma_prev: float,
<<<<<<< HEAD
        sample_hat: Union[torch.FloatTensor, np.ndarray],
        sample_prev: Union[torch.FloatTensor, np.ndarray],
        derivative: Union[torch.FloatTensor, np.ndarray],
=======
        sample_hat: torch.FloatTensor,
        sample_prev: torch.FloatTensor,
        derivative: torch.FloatTensor,
>>>>>>> 147b9fda
        return_dict: bool = True,
    ) -> Union[KarrasVeOutput, Tuple]:
        """
        Correct the predicted sample based on the output model_output of the network. TODO complete description

        Args:
<<<<<<< HEAD
            model_output (`torch.FloatTensor` or `np.ndarray`): direct output from learned diffusion model.
            sigma_hat (`float`): TODO
            sigma_prev (`float`): TODO
            sample_hat (`torch.FloatTensor` or `np.ndarray`): TODO
            sample_prev (`torch.FloatTensor` or `np.ndarray`): TODO
            derivative (`torch.FloatTensor` or `np.ndarray`): TODO
=======
            model_output (`torch.FloatTensor`): direct output from learned diffusion model.
            sigma_hat (`float`): TODO
            sigma_prev (`float`): TODO
            sample_hat (`torch.FloatTensor`): TODO
            sample_prev (`torch.FloatTensor`): TODO
            derivative (`torch.FloatTensor`): TODO
>>>>>>> 147b9fda
            return_dict (`bool`): option for returning tuple rather than KarrasVeOutput class

        Returns:
            prev_sample (TODO): updated sample in the diffusion chain. derivative (TODO): TODO

        """
        pred_original_sample = sample_prev + sigma_prev * model_output
        derivative_corr = (sample_prev - pred_original_sample) / sigma_prev
        sample_prev = sample_hat + (sigma_prev - sigma_hat) * (0.5 * derivative + 0.5 * derivative_corr)

        if not return_dict:
            return (sample_prev, derivative)

        return KarrasVeOutput(
            prev_sample=sample_prev, derivative=derivative, pred_original_sample=pred_original_sample
        )

    def add_noise(self, original_samples, noise, timesteps):
        raise NotImplementedError()<|MERGE_RESOLUTION|>--- conflicted
+++ resolved
@@ -20,11 +20,7 @@
 import torch
 
 from ..configuration_utils import ConfigMixin, register_to_config
-<<<<<<< HEAD
-from ..utils import BaseOutput
-=======
 from ..utils import BaseOutput, deprecate
->>>>>>> 147b9fda
 from .scheduling_utils import SchedulerMixin
 
 
@@ -78,10 +74,6 @@
             A reasonable range is [0, 10].
         s_max (`float`): the end value of the sigma range where we add noise.
             A reasonable range is [0.2, 80].
-<<<<<<< HEAD
-        tensor_format (`str`): whether the scheduler expects pytorch or numpy arrays.
-=======
->>>>>>> 147b9fda
 
     """
 
@@ -94,14 +86,6 @@
         s_churn: float = 80,
         s_min: float = 0.05,
         s_max: float = 50,
-<<<<<<< HEAD
-        tensor_format: str = "pt",
-    ):
-        # setable values
-        self.num_inference_steps = None
-        self.timesteps = None
-        self.schedule = None  # sigma(t_i)
-=======
         **kwargs,
     ):
         deprecate(
@@ -132,33 +116,20 @@
             `torch.FloatTensor`: scaled input sample
         """
         return sample
->>>>>>> 147b9fda
 
     def set_timesteps(self, num_inference_steps: int, device: Union[str, torch.device] = None):
         """
         Sets the continuous timesteps used for the diffusion chain. Supporting function to be run before inference.
 
-<<<<<<< HEAD
-    def set_timesteps(self, num_inference_steps: int):
-        """
-        Sets the continuous timesteps used for the diffusion chain. Supporting function to be run before inference.
-
-=======
->>>>>>> 147b9fda
         Args:
             num_inference_steps (`int`):
                 the number of diffusion steps used when generating samples with a pre-trained model.
 
         """
         self.num_inference_steps = num_inference_steps
-<<<<<<< HEAD
-        self.timesteps = np.arange(0, self.num_inference_steps)[::-1].copy()
-        self.schedule = [
-=======
         timesteps = np.arange(0, self.num_inference_steps)[::-1].copy()
         self.timesteps = torch.from_numpy(timesteps).to(device)
         schedule = [
->>>>>>> 147b9fda
             (
                 self.config.sigma_max**2
                 * (self.config.sigma_min**2 / self.config.sigma_max**2) ** (i / (num_inference_steps - 1))
@@ -168,13 +139,8 @@
         self.schedule = torch.tensor(schedule, dtype=torch.float32, device=device)
 
     def add_noise_to_input(
-<<<<<<< HEAD
-        self, sample: Union[torch.FloatTensor, np.ndarray], sigma: float, generator: Optional[torch.Generator] = None
-    ) -> Tuple[Union[torch.FloatTensor, np.ndarray], float]:
-=======
         self, sample: torch.FloatTensor, sigma: float, generator: Optional[torch.Generator] = None
     ) -> Tuple[torch.FloatTensor, float]:
->>>>>>> 147b9fda
         """
         Explicit Langevin-like "churn" step of adding noise to the sample according to a factor gamma_i ≥ 0 to reach a
         higher noise level sigma_hat = sigma_i + gamma_i*sigma_i.
@@ -198,11 +164,7 @@
         model_output: torch.FloatTensor,
         sigma_hat: float,
         sigma_prev: float,
-<<<<<<< HEAD
-        sample_hat: Union[torch.FloatTensor, np.ndarray],
-=======
         sample_hat: torch.FloatTensor,
->>>>>>> 147b9fda
         return_dict: bool = True,
     ) -> Union[KarrasVeOutput, Tuple]:
         """
@@ -210,17 +172,10 @@
         process from the learned model outputs (most often the predicted noise).
 
         Args:
-<<<<<<< HEAD
-            model_output (`torch.FloatTensor` or `np.ndarray`): direct output from learned diffusion model.
-            sigma_hat (`float`): TODO
-            sigma_prev (`float`): TODO
-            sample_hat (`torch.FloatTensor` or `np.ndarray`): TODO
-=======
             model_output (`torch.FloatTensor`): direct output from learned diffusion model.
             sigma_hat (`float`): TODO
             sigma_prev (`float`): TODO
             sample_hat (`torch.FloatTensor`): TODO
->>>>>>> 147b9fda
             return_dict (`bool`): option for returning tuple rather than KarrasVeOutput class
 
             KarrasVeOutput: updated sample in the diffusion chain and derivative (TODO double check).
@@ -247,36 +202,21 @@
         model_output: torch.FloatTensor,
         sigma_hat: float,
         sigma_prev: float,
-<<<<<<< HEAD
-        sample_hat: Union[torch.FloatTensor, np.ndarray],
-        sample_prev: Union[torch.FloatTensor, np.ndarray],
-        derivative: Union[torch.FloatTensor, np.ndarray],
-=======
         sample_hat: torch.FloatTensor,
         sample_prev: torch.FloatTensor,
         derivative: torch.FloatTensor,
->>>>>>> 147b9fda
         return_dict: bool = True,
     ) -> Union[KarrasVeOutput, Tuple]:
         """
         Correct the predicted sample based on the output model_output of the network. TODO complete description
 
         Args:
-<<<<<<< HEAD
-            model_output (`torch.FloatTensor` or `np.ndarray`): direct output from learned diffusion model.
-            sigma_hat (`float`): TODO
-            sigma_prev (`float`): TODO
-            sample_hat (`torch.FloatTensor` or `np.ndarray`): TODO
-            sample_prev (`torch.FloatTensor` or `np.ndarray`): TODO
-            derivative (`torch.FloatTensor` or `np.ndarray`): TODO
-=======
             model_output (`torch.FloatTensor`): direct output from learned diffusion model.
             sigma_hat (`float`): TODO
             sigma_prev (`float`): TODO
             sample_hat (`torch.FloatTensor`): TODO
             sample_prev (`torch.FloatTensor`): TODO
             derivative (`torch.FloatTensor`): TODO
->>>>>>> 147b9fda
             return_dict (`bool`): option for returning tuple rather than KarrasVeOutput class
 
         Returns:
