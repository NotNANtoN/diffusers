--- conflicted
+++ resolved
@@ -2,11 +2,7 @@
 
 - Schedulers are the algorithms to use diffusion models in inference as well as for training. They include the noise schedules and define algorithm-specific diffusion steps.
 - Schedulers can be used interchangeable between diffusion models in inference to find the preferred trade-off between speed and generation quality.
-<<<<<<< HEAD
-- Schedulers are available in numpy, but can easily be transformed into PyTorch.
-=======
 - Schedulers are available in PyTorch and Jax.
->>>>>>> 147b9fda
 
 ## API
 
