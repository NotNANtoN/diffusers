--- conflicted
+++ resolved
@@ -203,11 +203,7 @@
             ddpm_2 = DDPMScheduler.from_pretrained("google/ddpm-celebahq-256", beta_start=88)
 
         with CaptureLogger(logger) as cap_logger:
-<<<<<<< HEAD
-            deprecate("remove this case", "0.11.0", "remove")
-=======
             deprecate("remove this case", "0.13.0", "remove")
->>>>>>> e4fe9413
             ddpm_3 = DDPMScheduler.from_pretrained(
                 "hf-internal-testing/tiny-stable-diffusion-torch",
                 subfolder="scheduler",
