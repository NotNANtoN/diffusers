--- conflicted
+++ resolved
@@ -38,10 +38,7 @@
     LMSDiscreteScheduler,
     PNDMScheduler,
     ScoreSdeVeScheduler,
-<<<<<<< HEAD
-=======
     UnCLIPScheduler,
->>>>>>> e4fe9413
     VQDiffusionScheduler,
     logging,
 )
@@ -646,20 +643,12 @@
             self.check_over_configs(prediction_type=prediction_type)
 
     def test_deprecated_predict_epsilon(self):
-<<<<<<< HEAD
-        deprecate("remove this test", "0.11.0", "remove")
-=======
         deprecate("remove this test", "0.13.0", "remove")
->>>>>>> e4fe9413
         for predict_epsilon in [True, False]:
             self.check_over_configs(predict_epsilon=predict_epsilon)
 
     def test_deprecated_epsilon(self):
-<<<<<<< HEAD
-        deprecate("remove this test", "0.11.0", "remove")
-=======
         deprecate("remove this test", "0.13.0", "remove")
->>>>>>> e4fe9413
         scheduler_class = self.scheduler_classes[0]
         scheduler_config = self.get_scheduler_config()
 
@@ -1705,8 +1694,6 @@
     def test_betas(self):
         for beta_start, beta_end in zip([0.00001, 0.0001, 0.001], [0.0002, 0.002, 0.02]):
             self.check_over_configs(beta_start=beta_start, beta_end=beta_end)
-<<<<<<< HEAD
-=======
 
     def test_schedules(self):
         for schedule in ["linear", "scaled_linear"]:
@@ -1816,7 +1803,6 @@
     def test_betas(self):
         for beta_start, beta_end in zip([0.00001, 0.0001, 0.001], [0.0002, 0.002, 0.02]):
             self.check_over_configs(beta_start=beta_start, beta_end=beta_end)
->>>>>>> e4fe9413
 
     def test_schedules(self):
         for schedule in ["linear", "scaled_linear"]:
@@ -1826,11 +1812,6 @@
         for prediction_type in ["epsilon", "v_prediction"]:
             self.check_over_configs(prediction_type=prediction_type)
 
-<<<<<<< HEAD
-    def test_time_indices(self):
-        for t in [0, 500, 800]:
-            self.check_over_forward(time_step=t)
-
     def test_full_loop_no_noise(self):
         scheduler_class = self.scheduler_classes[0]
         scheduler_config = self.get_scheduler_config()
@@ -1838,22 +1819,29 @@
 
         scheduler.set_timesteps(self.num_inference_steps)
 
+        if torch_device == "mps":
+            # device type MPS is not supported for torch.Generator() api.
+            generator = torch.manual_seed(0)
+        else:
+            generator = torch.Generator(device=torch_device).manual_seed(0)
+
         model = self.dummy_model()
         sample = self.dummy_sample_deter * scheduler.init_noise_sigma
+        sample = sample.to(torch_device)
 
         for i, t in enumerate(scheduler.timesteps):
             sample = scheduler.scale_model_input(sample, t)
 
             model_output = model(sample, t)
 
-            output = scheduler.step(model_output, t, sample)
+            output = scheduler.step(model_output, t, sample, generator=generator)
             sample = output.prev_sample
 
         result_sum = torch.sum(torch.abs(sample))
         result_mean = torch.mean(torch.abs(sample))
 
-        assert abs(result_sum.item() - 1006.388) < 1e-2
-        assert abs(result_mean.item() - 1.31) < 1e-3
+        assert abs(result_sum.item() - 10.0807) < 1e-2
+        assert abs(result_mean.item() - 0.0131) < 1e-3
 
     def test_full_loop_with_v_prediction(self):
         scheduler_class = self.scheduler_classes[0]
@@ -1862,21 +1850,28 @@
 
         scheduler.set_timesteps(self.num_inference_steps)
 
+        if torch_device == "mps":
+            # device type MPS is not supported for torch.Generator() api.
+            generator = torch.manual_seed(0)
+        else:
+            generator = torch.Generator(device=torch_device).manual_seed(0)
+
         model = self.dummy_model()
         sample = self.dummy_sample_deter * scheduler.init_noise_sigma
+        sample = sample.to(torch_device)
 
         for i, t in enumerate(scheduler.timesteps):
             sample = scheduler.scale_model_input(sample, t)
 
             model_output = model(sample, t)
 
-            output = scheduler.step(model_output, t, sample)
+            output = scheduler.step(model_output, t, sample, generator=generator)
             sample = output.prev_sample
 
         result_sum = torch.sum(torch.abs(sample))
         result_mean = torch.mean(torch.abs(sample))
 
-        assert abs(result_sum.item() - 0.0017) < 1e-2
+        assert abs(result_sum.item() - 0.0002) < 1e-2
         assert abs(result_mean.item() - 2.2676e-06) < 1e-3
 
     def test_full_loop_device(self):
@@ -1885,28 +1880,34 @@
         scheduler = scheduler_class(**scheduler_config)
 
         scheduler.set_timesteps(self.num_inference_steps, device=torch_device)
+
+        if torch_device == "mps":
+            # device type MPS is not supported for torch.Generator() api.
+            generator = torch.manual_seed(0)
+        else:
+            generator = torch.Generator(device=torch_device).manual_seed(0)
 
         model = self.dummy_model()
         sample = self.dummy_sample_deter * scheduler.init_noise_sigma
         sample = sample.to(torch_device)
 
-        for i, t in enumerate(scheduler.timesteps):
+        for t in scheduler.timesteps:
             sample = scheduler.scale_model_input(sample, t)
 
             model_output = model(sample, t)
 
-            output = scheduler.step(model_output, t, sample)
+            output = scheduler.step(model_output, t, sample, generator=generator)
             sample = output.prev_sample
 
         result_sum = torch.sum(torch.abs(sample))
         result_mean = torch.mean(torch.abs(sample))
 
-        assert abs(result_sum.item() - 1006.388) < 1e-2
-        assert abs(result_mean.item() - 1.31) < 1e-3
-
-
-class EulerDiscreteSchedulerTest(SchedulerCommonTest):
-    scheduler_classes = (EulerDiscreteScheduler,)
+        assert abs(result_sum.item() - 10.0807) < 1e-2
+        assert abs(result_mean.item() - 0.0131) < 1e-3
+
+
+class EulerAncestralDiscreteSchedulerTest(SchedulerCommonTest):
+    scheduler_classes = (EulerAncestralDiscreteScheduler,)
     num_inference_steps = 10
 
     def get_scheduler_config(self, **kwargs):
@@ -1936,8 +1937,6 @@
         for prediction_type in ["epsilon", "v_prediction"]:
             self.check_over_configs(prediction_type=prediction_type)
 
-=======
->>>>>>> e4fe9413
     def test_full_loop_no_noise(self):
         scheduler_class = self.scheduler_classes[0]
         scheduler_config = self.get_scheduler_config()
@@ -1962,132 +1961,6 @@
 
             output = scheduler.step(model_output, t, sample, generator=generator)
             sample = output.prev_sample
-
-        result_sum = torch.sum(torch.abs(sample))
-        result_mean = torch.mean(torch.abs(sample))
-
-        assert abs(result_sum.item() - 10.0807) < 1e-2
-        assert abs(result_mean.item() - 0.0131) < 1e-3
-
-    def test_full_loop_with_v_prediction(self):
-        scheduler_class = self.scheduler_classes[0]
-        scheduler_config = self.get_scheduler_config(prediction_type="v_prediction")
-        scheduler = scheduler_class(**scheduler_config)
-
-        scheduler.set_timesteps(self.num_inference_steps)
-
-        if torch_device == "mps":
-            # device type MPS is not supported for torch.Generator() api.
-            generator = torch.manual_seed(0)
-        else:
-            generator = torch.Generator(device=torch_device).manual_seed(0)
-
-        model = self.dummy_model()
-        sample = self.dummy_sample_deter * scheduler.init_noise_sigma
-        sample = sample.to(torch_device)
-
-        for i, t in enumerate(scheduler.timesteps):
-            sample = scheduler.scale_model_input(sample, t)
-
-            model_output = model(sample, t)
-
-            output = scheduler.step(model_output, t, sample, generator=generator)
-            sample = output.prev_sample
-
-        result_sum = torch.sum(torch.abs(sample))
-        result_mean = torch.mean(torch.abs(sample))
-
-        assert abs(result_sum.item() - 0.0002) < 1e-2
-        assert abs(result_mean.item() - 2.2676e-06) < 1e-3
-
-    def test_full_loop_device(self):
-        scheduler_class = self.scheduler_classes[0]
-        scheduler_config = self.get_scheduler_config()
-        scheduler = scheduler_class(**scheduler_config)
-
-        scheduler.set_timesteps(self.num_inference_steps, device=torch_device)
-
-        if torch_device == "mps":
-            # device type MPS is not supported for torch.Generator() api.
-            generator = torch.manual_seed(0)
-        else:
-            generator = torch.Generator(device=torch_device).manual_seed(0)
-
-        model = self.dummy_model()
-        sample = self.dummy_sample_deter * scheduler.init_noise_sigma
-        sample = sample.to(torch_device)
-
-        for t in scheduler.timesteps:
-            sample = scheduler.scale_model_input(sample, t)
-
-            model_output = model(sample, t)
-
-            output = scheduler.step(model_output, t, sample, generator=generator)
-            sample = output.prev_sample
-
-        result_sum = torch.sum(torch.abs(sample))
-        result_mean = torch.mean(torch.abs(sample))
-
-        assert abs(result_sum.item() - 10.0807) < 1e-2
-        assert abs(result_mean.item() - 0.0131) < 1e-3
-
-
-class EulerAncestralDiscreteSchedulerTest(SchedulerCommonTest):
-    scheduler_classes = (EulerAncestralDiscreteScheduler,)
-    num_inference_steps = 10
-
-    def get_scheduler_config(self, **kwargs):
-        config = {
-            "num_train_timesteps": 1100,
-            "beta_start": 0.0001,
-            "beta_end": 0.02,
-            "beta_schedule": "linear",
-        }
-
-        config.update(**kwargs)
-        return config
-
-    def test_timesteps(self):
-        for timesteps in [10, 50, 100, 1000]:
-            self.check_over_configs(num_train_timesteps=timesteps)
-
-    def test_betas(self):
-        for beta_start, beta_end in zip([0.00001, 0.0001, 0.001], [0.0002, 0.002, 0.02]):
-            self.check_over_configs(beta_start=beta_start, beta_end=beta_end)
-
-    def test_schedules(self):
-        for schedule in ["linear", "scaled_linear"]:
-            self.check_over_configs(beta_schedule=schedule)
-
-    def test_prediction_type(self):
-        for prediction_type in ["epsilon", "v_prediction"]:
-            self.check_over_configs(prediction_type=prediction_type)
-
-    def test_full_loop_no_noise(self):
-        scheduler_class = self.scheduler_classes[0]
-        scheduler_config = self.get_scheduler_config()
-        scheduler = scheduler_class(**scheduler_config)
-
-        scheduler.set_timesteps(self.num_inference_steps)
-
-        if torch_device == "mps":
-            # device type MPS is not supported for torch.Generator() api.
-            generator = torch.manual_seed(0)
-        else:
-            generator = torch.Generator(device=torch_device).manual_seed(0)
-
-        model = self.dummy_model()
-        sample = self.dummy_sample_deter * scheduler.init_noise_sigma
-        sample = sample.to(torch_device)
-
-        for i, t in enumerate(scheduler.timesteps):
-            sample = scheduler.scale_model_input(sample, t)
-
-            model_output = model(sample, t)
-
-            output = scheduler.step(model_output, t, sample, generator=generator)
-            sample = output.prev_sample
-<<<<<<< HEAD
 
         result_sum = torch.sum(torch.abs(sample))
         result_mean = torch.mean(torch.abs(sample))
@@ -2218,138 +2091,6 @@
             output = scheduler.step(residual, time_step, sample, **kwargs).prev_sample
             new_output = new_scheduler.step(residual, time_step, sample, **kwargs).prev_sample
 
-=======
-
-        result_sum = torch.sum(torch.abs(sample))
-        result_mean = torch.mean(torch.abs(sample))
-
-        if torch_device in ["cpu", "mps"]:
-            assert abs(result_sum.item() - 152.3192) < 1e-2
-            assert abs(result_mean.item() - 0.1983) < 1e-3
-        else:
-            # CUDA
-            assert abs(result_sum.item() - 144.8084) < 1e-2
-            assert abs(result_mean.item() - 0.18855) < 1e-3
-
-    def test_full_loop_with_v_prediction(self):
-        scheduler_class = self.scheduler_classes[0]
-        scheduler_config = self.get_scheduler_config(prediction_type="v_prediction")
-        scheduler = scheduler_class(**scheduler_config)
-
-        scheduler.set_timesteps(self.num_inference_steps)
-
-        if torch_device == "mps":
-            # device type MPS is not supported for torch.Generator() api.
-            generator = torch.manual_seed(0)
-        else:
-            generator = torch.Generator(device=torch_device).manual_seed(0)
-
-        model = self.dummy_model()
-        sample = self.dummy_sample_deter * scheduler.init_noise_sigma
-        sample = sample.to(torch_device)
-
-        for i, t in enumerate(scheduler.timesteps):
-            sample = scheduler.scale_model_input(sample, t)
-
-            model_output = model(sample, t)
-
-            output = scheduler.step(model_output, t, sample, generator=generator)
-            sample = output.prev_sample
-
-        result_sum = torch.sum(torch.abs(sample))
-        result_mean = torch.mean(torch.abs(sample))
-
-        if torch_device in ["cpu", "mps"]:
-            assert abs(result_sum.item() - 108.4439) < 1e-2
-            assert abs(result_mean.item() - 0.1412) < 1e-3
-        else:
-            # CUDA
-            assert abs(result_sum.item() - 102.5807) < 1e-2
-            assert abs(result_mean.item() - 0.1335) < 1e-3
-
-    def test_full_loop_device(self):
-        scheduler_class = self.scheduler_classes[0]
-        scheduler_config = self.get_scheduler_config()
-        scheduler = scheduler_class(**scheduler_config)
-
-        scheduler.set_timesteps(self.num_inference_steps, device=torch_device)
-
-        if torch_device == "mps":
-            # device type MPS is not supported for torch.Generator() api.
-            generator = torch.manual_seed(0)
-        else:
-            generator = torch.Generator(device=torch_device).manual_seed(0)
-
-        model = self.dummy_model()
-        sample = self.dummy_sample_deter * scheduler.init_noise_sigma
-        sample = sample.to(torch_device)
-
-        for t in scheduler.timesteps:
-            sample = scheduler.scale_model_input(sample, t)
-
-            model_output = model(sample, t)
-
-            output = scheduler.step(model_output, t, sample, generator=generator)
-            sample = output.prev_sample
-
-        result_sum = torch.sum(torch.abs(sample))
-        result_mean = torch.mean(torch.abs(sample))
-
-        if str(torch_device).startswith("cpu"):
-            # The following sum varies between 148 and 156 on mps. Why?
-            assert abs(result_sum.item() - 152.3192) < 1e-2
-            assert abs(result_mean.item() - 0.1983) < 1e-3
-        elif str(torch_device).startswith("mps"):
-            # Larger tolerance on mps
-            assert abs(result_mean.item() - 0.1983) < 1e-2
-        else:
-            # CUDA
-            assert abs(result_sum.item() - 144.8084) < 1e-2
-            assert abs(result_mean.item() - 0.18855) < 1e-3
-
-
-class IPNDMSchedulerTest(SchedulerCommonTest):
-    scheduler_classes = (IPNDMScheduler,)
-    forward_default_kwargs = (("num_inference_steps", 50),)
-
-    def get_scheduler_config(self, **kwargs):
-        config = {"num_train_timesteps": 1000}
-        config.update(**kwargs)
-        return config
-
-    def check_over_configs(self, time_step=0, **config):
-        kwargs = dict(self.forward_default_kwargs)
-        num_inference_steps = kwargs.pop("num_inference_steps", None)
-        sample = self.dummy_sample
-        residual = 0.1 * sample
-        dummy_past_residuals = [residual + 0.2, residual + 0.15, residual + 0.1, residual + 0.05]
-
-        for scheduler_class in self.scheduler_classes:
-            scheduler_config = self.get_scheduler_config(**config)
-            scheduler = scheduler_class(**scheduler_config)
-            scheduler.set_timesteps(num_inference_steps)
-            # copy over dummy past residuals
-            scheduler.ets = dummy_past_residuals[:]
-
-            if time_step is None:
-                time_step = scheduler.timesteps[len(scheduler.timesteps) // 2]
-
-            with tempfile.TemporaryDirectory() as tmpdirname:
-                scheduler.save_config(tmpdirname)
-                new_scheduler = scheduler_class.from_pretrained(tmpdirname)
-                new_scheduler.set_timesteps(num_inference_steps)
-                # copy over dummy past residuals
-                new_scheduler.ets = dummy_past_residuals[:]
-
-            output = scheduler.step(residual, time_step, sample, **kwargs).prev_sample
-            new_output = new_scheduler.step(residual, time_step, sample, **kwargs).prev_sample
-
-            assert torch.sum(torch.abs(output - new_output)) < 1e-5, "Scheduler outputs are not identical"
-
-            output = scheduler.step(residual, time_step, sample, **kwargs).prev_sample
-            new_output = new_scheduler.step(residual, time_step, sample, **kwargs).prev_sample
-
->>>>>>> e4fe9413
             assert torch.sum(torch.abs(output - new_output)) < 1e-5, "Scheduler outputs are not identical"
 
     def test_from_save_pretrained(self):
@@ -2423,7 +2164,6 @@
 
             sample = self.dummy_sample
             residual = 0.1 * sample
-<<<<<<< HEAD
 
             if num_inference_steps is not None and hasattr(scheduler, "set_timesteps"):
                 scheduler.set_timesteps(num_inference_steps)
@@ -2575,280 +2315,6 @@
             assert abs(result_sum.item() - 0.1233) < 1e-2
             assert abs(result_mean.item() - 0.0002) < 1e-3
 
-    def test_full_loop_with_v_prediction(self):
-        scheduler_class = self.scheduler_classes[0]
-        scheduler_config = self.get_scheduler_config(prediction_type="v_prediction")
-        scheduler = scheduler_class(**scheduler_config)
-
-        scheduler.set_timesteps(self.num_inference_steps)
-
-        model = self.dummy_model()
-        sample = self.dummy_sample_deter * scheduler.init_noise_sigma
-        sample = sample.to(torch_device)
-=======
-
-            if num_inference_steps is not None and hasattr(scheduler, "set_timesteps"):
-                scheduler.set_timesteps(num_inference_steps)
-            elif num_inference_steps is not None and not hasattr(scheduler, "set_timesteps"):
-                kwargs["num_inference_steps"] = num_inference_steps
-
-            # copy over dummy past residuals (must be done after set_timesteps)
-            dummy_past_residuals = [residual + 0.2, residual + 0.15, residual + 0.1, residual + 0.05]
-            scheduler.ets = dummy_past_residuals[:]
-
-            time_step_0 = scheduler.timesteps[5]
-            time_step_1 = scheduler.timesteps[6]
-
-            output_0 = scheduler.step(residual, time_step_0, sample, **kwargs).prev_sample
-            output_1 = scheduler.step(residual, time_step_1, sample, **kwargs).prev_sample
-
-            self.assertEqual(output_0.shape, sample.shape)
-            self.assertEqual(output_0.shape, output_1.shape)
-
-            output_0 = scheduler.step(residual, time_step_0, sample, **kwargs).prev_sample
-            output_1 = scheduler.step(residual, time_step_1, sample, **kwargs).prev_sample
-
-            self.assertEqual(output_0.shape, sample.shape)
-            self.assertEqual(output_0.shape, output_1.shape)
-
-    def test_timesteps(self):
-        for timesteps in [100, 1000]:
-            self.check_over_configs(num_train_timesteps=timesteps, time_step=None)
-
-    def test_inference_steps(self):
-        for t, num_inference_steps in zip([1, 5, 10], [10, 50, 100]):
-            self.check_over_forward(num_inference_steps=num_inference_steps, time_step=None)
-
-    def test_full_loop_no_noise(self):
-        sample = self.full_loop()
-        result_mean = torch.mean(torch.abs(sample))
-
-        assert abs(result_mean.item() - 2540529) < 10
-
-
-class VQDiffusionSchedulerTest(SchedulerCommonTest):
-    scheduler_classes = (VQDiffusionScheduler,)
-
-    def get_scheduler_config(self, **kwargs):
-        config = {
-            "num_vec_classes": 4097,
-            "num_train_timesteps": 100,
-        }
-
-        config.update(**kwargs)
-        return config
-
-    def dummy_sample(self, num_vec_classes):
-        batch_size = 4
-        height = 8
-        width = 8
-
-        sample = torch.randint(0, num_vec_classes, (batch_size, height * width))
->>>>>>> e4fe9413
-
-        for i, t in enumerate(scheduler.timesteps):
-            sample = scheduler.scale_model_input(sample, t)
-
-<<<<<<< HEAD
-            model_output = model(sample, t)
-
-            output = scheduler.step(model_output, t, sample)
-            sample = output.prev_sample
-
-        result_sum = torch.sum(torch.abs(sample))
-        result_mean = torch.mean(torch.abs(sample))
-
-        if torch_device in ["cpu", "mps"]:
-            assert abs(result_sum.item() - 4.6934e-07) < 1e-2
-            assert abs(result_mean.item() - 6.1112e-10) < 1e-3
-        else:
-            # CUDA
-            assert abs(result_sum.item() - 4.693428650170972e-07) < 1e-2
-            assert abs(result_mean.item() - 0.0002) < 1e-3
-=======
-    @property
-    def dummy_sample_deter(self):
-        assert False
-
-    def dummy_model(self, num_vec_classes):
-        def model(sample, t, *args):
-            batch_size, num_latent_pixels = sample.shape
-            logits = torch.rand((batch_size, num_vec_classes - 1, num_latent_pixels))
-            return_value = F.log_softmax(logits.double(), dim=1).float()
-            return return_value
->>>>>>> e4fe9413
-
-    def test_full_loop_device(self):
-        scheduler_class = self.scheduler_classes[0]
-        scheduler_config = self.get_scheduler_config()
-        scheduler = scheduler_class(**scheduler_config)
-
-<<<<<<< HEAD
-        scheduler.set_timesteps(self.num_inference_steps, device=torch_device)
-=======
-    def test_timesteps(self):
-        for timesteps in [2, 5, 100, 1000]:
-            self.check_over_configs(num_train_timesteps=timesteps)
-
-    def test_num_vec_classes(self):
-        for num_vec_classes in [5, 100, 1000, 4000]:
-            self.check_over_configs(num_vec_classes=num_vec_classes)
-
-    def test_time_indices(self):
-        for t in [0, 50, 99]:
-            self.check_over_forward(time_step=t)
-
-    def test_add_noise_device(self):
-        pass
-
-
-class HeunDiscreteSchedulerTest(SchedulerCommonTest):
-    scheduler_classes = (HeunDiscreteScheduler,)
-    num_inference_steps = 10
-
-    def get_scheduler_config(self, **kwargs):
-        config = {
-            "num_train_timesteps": 1100,
-            "beta_start": 0.0001,
-            "beta_end": 0.02,
-            "beta_schedule": "linear",
-        }
->>>>>>> e4fe9413
-
-        model = self.dummy_model()
-        sample = self.dummy_sample_deter.to(torch_device) * scheduler.init_noise_sigma
-
-<<<<<<< HEAD
-        for t in scheduler.timesteps:
-            sample = scheduler.scale_model_input(sample, t)
-
-            model_output = model(sample, t)
-
-            output = scheduler.step(model_output, t, sample)
-            sample = output.prev_sample
-
-        result_sum = torch.sum(torch.abs(sample))
-        result_mean = torch.mean(torch.abs(sample))
-
-        if str(torch_device).startswith("cpu"):
-            # The following sum varies between 148 and 156 on mps. Why?
-            assert abs(result_sum.item() - 0.1233) < 1e-2
-            assert abs(result_mean.item() - 0.0002) < 1e-3
-        elif str(torch_device).startswith("mps"):
-            # Larger tolerance on mps
-            assert abs(result_mean.item() - 0.0002) < 1e-2
-=======
-    def test_timesteps(self):
-        for timesteps in [10, 50, 100, 1000]:
-            self.check_over_configs(num_train_timesteps=timesteps)
-
-    def test_betas(self):
-        for beta_start, beta_end in zip([0.00001, 0.0001, 0.001], [0.0002, 0.002, 0.02]):
-            self.check_over_configs(beta_start=beta_start, beta_end=beta_end)
-
-    def test_schedules(self):
-        for schedule in ["linear", "scaled_linear"]:
-            self.check_over_configs(beta_schedule=schedule)
-
-    def test_prediction_type(self):
-        for prediction_type in ["epsilon", "v_prediction"]:
-            self.check_over_configs(prediction_type=prediction_type)
-
-    def test_full_loop_no_noise(self):
-        scheduler_class = self.scheduler_classes[0]
-        scheduler_config = self.get_scheduler_config()
-        scheduler = scheduler_class(**scheduler_config)
-
-        scheduler.set_timesteps(self.num_inference_steps)
-
-        model = self.dummy_model()
-        sample = self.dummy_sample_deter * scheduler.init_noise_sigma
-        sample = sample.to(torch_device)
-
-        for i, t in enumerate(scheduler.timesteps):
-            sample = scheduler.scale_model_input(sample, t)
-
-            model_output = model(sample, t)
-
-            output = scheduler.step(model_output, t, sample)
-            sample = output.prev_sample
-
-        result_sum = torch.sum(torch.abs(sample))
-        result_mean = torch.mean(torch.abs(sample))
-
-        if torch_device in ["cpu", "mps"]:
-            assert abs(result_sum.item() - 0.1233) < 1e-2
-            assert abs(result_mean.item() - 0.0002) < 1e-3
->>>>>>> e4fe9413
-        else:
-            # CUDA
-            assert abs(result_sum.item() - 0.1233) < 1e-2
-            assert abs(result_mean.item() - 0.0002) < 1e-3
-
-<<<<<<< HEAD
-
-class KDPM2DiscreteSchedulerTest(SchedulerCommonTest):
-    scheduler_classes = (KDPM2DiscreteScheduler,)
-    num_inference_steps = 10
-
-    def get_scheduler_config(self, **kwargs):
-        config = {
-            "num_train_timesteps": 1100,
-            "beta_start": 0.0001,
-            "beta_end": 0.02,
-            "beta_schedule": "linear",
-        }
-
-        config.update(**kwargs)
-        return config
-
-    def test_timesteps(self):
-        for timesteps in [10, 50, 100, 1000]:
-            self.check_over_configs(num_train_timesteps=timesteps)
-
-    def test_betas(self):
-        for beta_start, beta_end in zip([0.00001, 0.0001, 0.001], [0.0002, 0.002, 0.02]):
-            self.check_over_configs(beta_start=beta_start, beta_end=beta_end)
-
-    def test_schedules(self):
-        for schedule in ["linear", "scaled_linear"]:
-            self.check_over_configs(beta_schedule=schedule)
-
-    def test_prediction_type(self):
-        for prediction_type in ["epsilon", "v_prediction"]:
-            self.check_over_configs(prediction_type=prediction_type)
-
-    def test_full_loop_with_v_prediction(self):
-        scheduler_class = self.scheduler_classes[0]
-        scheduler_config = self.get_scheduler_config(prediction_type="v_prediction")
-        scheduler = scheduler_class(**scheduler_config)
-
-        scheduler.set_timesteps(self.num_inference_steps)
-
-        model = self.dummy_model()
-        sample = self.dummy_sample_deter * scheduler.init_noise_sigma
-        sample = sample.to(torch_device)
-
-        for i, t in enumerate(scheduler.timesteps):
-            sample = scheduler.scale_model_input(sample, t)
-
-            model_output = model(sample, t)
-
-            output = scheduler.step(model_output, t, sample)
-            sample = output.prev_sample
-
-        result_sum = torch.sum(torch.abs(sample))
-        result_mean = torch.mean(torch.abs(sample))
-
-        if torch_device in ["cpu", "mps"]:
-            assert abs(result_sum.item() - 4.6934e-07) < 1e-2
-            assert abs(result_mean.item() - 6.1112e-10) < 1e-3
-        else:
-            # CUDA
-            assert abs(result_sum.item() - 4.693428650170972e-07) < 1e-2
-            assert abs(result_mean.item() - 0.0002) < 1e-3
-
-=======
     def test_full_loop_with_v_prediction(self):
         scheduler_class = self.scheduler_classes[0]
         scheduler_config = self.get_scheduler_config(prediction_type="v_prediction")
@@ -2974,7 +2440,6 @@
             assert abs(result_sum.item() - 4.693428650170972e-07) < 1e-2
             assert abs(result_mean.item() - 0.0002) < 1e-3
 
->>>>>>> e4fe9413
     def test_full_loop_no_noise(self):
         if torch_device == "mps":
             return
@@ -3178,9 +2643,6 @@
         else:
             # CUDA
             assert abs(result_sum.item() - 13913.0332) < 1e-1
-<<<<<<< HEAD
-            assert abs(result_mean.item() - 18.1159) < 1e-3
-=======
             assert abs(result_mean.item() - 18.1159) < 1e-3
 
 
@@ -3313,5 +2775,4 @@
         pass
 
     def test_add_noise_device(self):
-        pass
->>>>>>> e4fe9413
+        pass